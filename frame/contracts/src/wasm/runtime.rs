// Copyright 2018-2020 Parity Technologies (UK) Ltd.
// This file is part of Substrate.

// Substrate is free software: you can redistribute it and/or modify
// it under the terms of the GNU General Public License as published by
// the Free Software Foundation, either version 3 of the License, or
// (at your option) any later version.

// Substrate is distributed in the hope that it will be useful,
// but WITHOUT ANY WARRANTY; without even the implied warranty of
// MERCHANTABILITY or FITNESS FOR A PARTICULAR PURPOSE.  See the
// GNU General Public License for more details.

// You should have received a copy of the GNU General Public License
// along with Substrate. If not, see <http://www.gnu.org/licenses/>.

//! Environment definition of the wasm smart-contract runtime.

use crate::{
	HostFnWeights, Schedule, Trait, CodeHash, BalanceOf, Error,
	exec::{Ext, StorageKey, TopicOf},
	gas::{Gas, GasMeter, Token, GasMeterResult},
	wasm::env_def::ConvertibleToWasm,
};
use sp_sandbox;
use parity_wasm::elements::ValueType;
use frame_system;
use frame_support::dispatch::DispatchError;
use sp_std::prelude::*;
use codec::{Decode, Encode};
use sp_runtime::traits::SaturatedConversion;
use sp_core::crypto::UncheckedFrom;
use sp_io::hashing::{
	keccak_256,
	blake2_256,
	blake2_128,
	sha2_256,
};
use pallet_contracts_primitives::{ExecResult, ExecReturnValue, ReturnFlags, ExecError};

/// Every error that can be returned to a contract when it calls any of the host functions.
#[repr(u32)]
pub enum ReturnCode {
	/// API call successful.
	Success = 0,
	/// The called function trapped and has its state changes reverted.
	/// In this case no output buffer is returned.
	CalleeTrapped = 1,
	/// The called function ran to completion but decided to revert its state.
	/// An output buffer is returned when one was supplied.
	CalleeReverted = 2,
	/// The passed key does not exist in storage.
	KeyNotFound = 3,
	/// Transfer failed because it would have brought the sender's total balance below the
	/// subsistence threshold.
	BelowSubsistenceThreshold = 4,
	/// Transfer failed for other reasons. Most probably reserved or locked balance of the
	/// sender prevents the transfer.
	TransferFailed = 5,
	/// The newly created contract is below the subsistence threshold after executing
	/// its constructor.
	NewContractNotFunded = 6,
	/// No code could be found at the supplied code hash.
	CodeNotFound = 7,
	/// The contract that was called is either no contract at all (a plain account)
	/// or is a tombstone.
	NotCallable = 8,
}

impl ConvertibleToWasm for ReturnCode {
	type NativeType = Self;
	const VALUE_TYPE: ValueType = ValueType::I32;
	fn to_typed_value(self) -> sp_sandbox::Value {
		sp_sandbox::Value::I32(self as i32)
	}
	fn from_typed_value(_: sp_sandbox::Value) -> Option<Self> {
		debug_assert!(false, "We will never receive a ReturnCode but only send it to wasm.");
		None
	}
}

impl From<ExecReturnValue> for ReturnCode {
	fn from(from: ExecReturnValue) -> Self {
		if from.flags.contains(ReturnFlags::REVERT) {
			Self::CalleeReverted
		} else {
			Self::Success
		}
	}
}

/// The data passed through when a contract uses `seal_return`.
struct ReturnData {
	/// The flags as passed through by the contract. They are still unchecked and
	/// will later be parsed into a `ReturnFlags` bitflags struct.
	flags: u32,
	/// The output buffer passed by the contract as return data.
	data: Vec<u8>,
}

/// Enumerates all possible reasons why a trap was generated.
///
/// This is either used to supply the caller with more information about why an error
/// occurred (the SupervisorError variant).
/// The other case is where the trap does not constitute an error but rather was invoked
/// as a quick way to terminate the application (all other variants).
enum TrapReason {
	/// The supervisor trapped the contract because of an error condition occurred during
	/// execution in privileged code.
	SupervisorError(DispatchError),
	/// Signals that trap was generated in response to call `seal_return` host function.
	Return(ReturnData),
	/// Signals that a trap was generated in response to a successful call to the
	/// `seal_terminate` host function.
	Termination,
	/// Signals that a trap was generated because of a successful restoration.
	Restoration,
}

#[cfg_attr(test, derive(Debug, PartialEq, Eq))]
#[derive(Copy, Clone)]
pub enum RuntimeToken {
	/// Charge the gas meter with the cost of a metering block. The charged costs are
	/// the supplied cost of the block plus the overhead of the metering itself.
	MeteringBlock(u32),
	/// Weight of calling `seal_caller`.
	Caller,
	/// Weight of calling `seal_address`.
	Address,
	/// Weight of calling `seal_gas_left`.
	GasLeft,
	/// Weight of calling `seal_balance`.
	Balance,
	/// Weight of calling `seal_value_transferred`.
	ValueTransferred,
	/// Weight of calling `seal_minimum_balance`.
	MinimumBalance,
	/// Weight of calling `seal_tombstone_deposit`.
	TombstoneDeposit,
	/// Weight of calling `seal_rent_allowance`.
	RentAllowance,
	/// Weight of calling `seal_block_number`.
	BlockNumber,
	/// Weight of calling `seal_now`.
	Now,
	/// Weight of calling `seal_weight_to_fee`.
	WeightToFee,
	/// Weight of calling `seal_input` without the weight of copying the input.
	InputBase,
	/// Weight of copying the input data for the given size.
	InputCopyOut(u32),
	/// Weight of calling `seal_return` for the given output size.
	Return(u32),
	/// Weight of calling `seal_terminate`.
	Terminate,
	/// Weight of calling `seal_restore_to` per number of supplied delta entries.
	RestoreTo(u32),
	/// Weight of calling `seal_random`. It includes the weight for copying the subject.
	Random,
	/// Weight of calling `seal_reposit_event` with the given number of topics and event size.
	DepositEvent{num_topic: u32, len: u32},
	/// Weight of calling `seal_set_rent_allowance`.
	SetRentAllowance,
	/// Weight of calling `seal_set_storage` for the given storage item size.
	SetStorage(u32),
	/// Weight of calling `seal_clear_storage`.
	ClearStorage,
	/// Weight of calling `seal_get_storage` without output weight.
	GetStorageBase,
	/// Weight of an item received via `seal_get_storage` for the given size.
	GetStorageCopyOut(u32),
	/// Weight of calling `seal_transfer`.
	Transfer,
	/// Weight of calling `seal_call` for the given input size.
	CallBase(u32),
	/// Weight of the transfer performed during a call.
	CallSurchargeTransfer,
	/// Weight of output received through `seal_call` for the given size.
	CallCopyOut(u32),
	/// Weight of calling `seal_instantiate` for the given input and salt without output weight.
	/// This includes the transfer as an instantiate without a value will always be below
	/// the existential deposit and is disregarded as corner case.
	InstantiateBase{input_data_len: u32, salt_len: u32},
	/// Weight of output received through `seal_instantiate` for the given size.
	InstantiateCopyOut(u32),
	/// Weight of calling `seal_hash_sha_256` for the given input size.
	HashSha256(u32),
	/// Weight of calling `seal_hash_keccak_256` for the given input size.
	HashKeccak256(u32),
	/// Weight of calling `seal_hash_blake2_256` for the given input size.
	HashBlake256(u32),
	/// Weight of calling `seal_hash_blake2_128` for the given input size.
	HashBlake128(u32),
}

impl<T: Trait> Token<T> for RuntimeToken
where
	T::AccountId: UncheckedFrom<T::Hash>, T::AccountId: AsRef<[u8]>
{
	type Metadata = HostFnWeights<T>;

	fn calculate_amount(&self, s: &Self::Metadata) -> Gas {
		use self::RuntimeToken::*;
		match *self {
			MeteringBlock(amount) => s.gas.saturating_add(amount.into()),
			Caller => s.caller,
			Address => s.address,
			GasLeft => s.gas_left,
			Balance => s.balance,
			ValueTransferred => s.value_transferred,
			MinimumBalance => s.minimum_balance,
			TombstoneDeposit => s.tombstone_deposit,
			RentAllowance => s.rent_allowance,
			BlockNumber => s.block_number,
			Now => s.now,
			WeightToFee => s.weight_to_fee,
			InputBase => s.input,
			InputCopyOut(len) => s.input_per_byte.saturating_mul(len.into()),
			Return(len) => s.r#return
				.saturating_add(s.return_per_byte.saturating_mul(len.into())),
			Terminate => s.terminate,
			RestoreTo(delta) => s.restore_to
				.saturating_add(s.restore_to_per_delta.saturating_mul(delta.into())),
			Random => s.random,
			DepositEvent{num_topic, len} => s.deposit_event
				.saturating_add(s.deposit_event_per_topic.saturating_mul(num_topic.into()))
				.saturating_add(s.deposit_event_per_byte.saturating_mul(len.into())),
			SetRentAllowance => s.set_rent_allowance,
			SetStorage(len) => s.set_storage
				.saturating_add(s.set_storage_per_byte.saturating_mul(len.into())),
			ClearStorage => s.clear_storage,
			GetStorageBase => s.get_storage,
			GetStorageCopyOut(len) => s.get_storage_per_byte.saturating_mul(len.into()),
			Transfer => s.transfer,
			CallBase(len) => s.call
				.saturating_add(s.call_per_input_byte.saturating_mul(len.into())),
			CallSurchargeTransfer => s.call_transfer_surcharge,
			CallCopyOut(len) => s.call_per_output_byte.saturating_mul(len.into()),
			InstantiateBase{input_data_len, salt_len} => s.instantiate
				.saturating_add(s.instantiate_per_input_byte.saturating_mul(input_data_len.into()))
				.saturating_add(s.instantiate_per_salt_byte.saturating_mul(salt_len.into())),
			InstantiateCopyOut(len) => s.instantiate_per_output_byte
				.saturating_mul(len.into()),
			HashSha256(len) => s.hash_sha2_256
				.saturating_add(s.hash_sha2_256_per_byte.saturating_mul(len.into())),
			HashKeccak256(len) => s.hash_keccak_256
				.saturating_add(s.hash_keccak_256_per_byte.saturating_mul(len.into())),
			HashBlake256(len) => s.hash_blake2_256
				.saturating_add(s.hash_blake2_256_per_byte.saturating_mul(len.into())),
			HashBlake128(len) => s.hash_blake2_128
				.saturating_add(s.hash_blake2_128_per_byte.saturating_mul(len.into())),
		}
	}
}

/// This is only appropriate when writing out data of constant size that does not depend on user
/// input. In this case the costs for this copy was already charged as part of the token at
/// the beginning of the API entry point.
fn already_charged(_: u32) -> Option<RuntimeToken> {
	None
}

/// Finds duplicates in a given vector.
///
/// This function has complexity of O(n log n) and no additional memory is required, although
/// the order of items is not preserved.
fn has_duplicates<T: PartialEq + AsRef<[u8]>>(items: &mut Vec<T>) -> bool {
	// Sort the vector
	items.sort_by(|a, b| {
		Ord::cmp(a.as_ref(), b.as_ref())
	});
	// And then find any two consecutive equal elements.
	items.windows(2).any(|w| {
		match w {
			&[ref a, ref b] => a == b,
			_ => false,
		}
	})
}

/// Can only be used for one call.
pub struct Runtime<'a, E: Ext + 'a> {
	ext: &'a mut E,
	input_data: Option<Vec<u8>>,
	schedule: &'a Schedule<E::T>,
	memory: sp_sandbox::Memory,
	gas_meter: &'a mut GasMeter<E::T>,
	trap_reason: Option<TrapReason>,
}

impl<'a, E> Runtime<'a, E>
where
	E: Ext + 'a,
	<E::T as frame_system::Trait>::AccountId:
		UncheckedFrom<<E::T as frame_system::Trait>::Hash> + AsRef<[u8]>
{
	pub fn new(
		ext: &'a mut E,
		input_data: Vec<u8>,
		schedule: &'a Schedule<E::T>,
		memory: sp_sandbox::Memory,
		gas_meter: &'a mut GasMeter<E::T>,
	) -> Self {
		Runtime {
			ext,
			input_data: Some(input_data),
			schedule,
			memory,
			gas_meter,
			trap_reason: None,
		}
	}

	/// Converts the sandbox result and the runtime state into the execution outcome.
	///
	/// It evaluates information stored in the `trap_reason` variable of the runtime and
	/// bases the outcome on the value if this variable. Only if `trap_reason` is `None`
	/// the result of the sandbox is evaluated.
	pub fn to_execution_result(
		self,
		sandbox_result: Result<sp_sandbox::ReturnValue, sp_sandbox::Error>,
	) -> ExecResult {
		// If a trap reason is set we base our decision solely on that.
		if let Some(trap_reason) = self.trap_reason {
			return match trap_reason {
				// The trap was the result of the execution `return` host function.
				TrapReason::Return(ReturnData{ flags, data }) => {
					let flags = ReturnFlags::from_bits(flags).ok_or_else(||
						"used reserved bit in return flags"
					)?;
					Ok(ExecReturnValue {
						flags,
						data,
					})
				},
				TrapReason::Termination => {
					Ok(ExecReturnValue {
						flags: ReturnFlags::empty(),
						data: Vec::new(),
					})
				},
				TrapReason::Restoration => {
					Ok(ExecReturnValue {
						flags: ReturnFlags::empty(),
						data: Vec::new(),
					})
				},
				TrapReason::SupervisorError(error) => Err(error)?,
			}
		}

		// Check the exact type of the error.
		match sandbox_result {
			// No traps were generated. Proceed normally.
			Ok(_) => {
				Ok(ExecReturnValue { flags: ReturnFlags::empty(), data: Vec::new() })
			}
			// `Error::Module` is returned only if instantiation or linking failed (i.e.
			// wasm binary tried to import a function that is not provided by the host).
			// This shouldn't happen because validation process ought to reject such binaries.
			//
			// Because panics are really undesirable in the runtime code, we treat this as
			// a trap for now. Eventually, we might want to revisit this.
			Err(sp_sandbox::Error::Module) =>
				Err("validation error")?,
			// Any other kind of a trap should result in a failure.
			Err(sp_sandbox::Error::Execution) | Err(sp_sandbox::Error::OutOfBounds) =>
				Err(Error::<E::T>::ContractTrapped)?
		}
	}

	/// Charge the gas meter with the specified token.
	///
	/// Returns `Err(HostError)` if there is not enough gas.
	fn charge_gas<Tok>(&mut self, token: Tok) -> Result<(), sp_sandbox::HostError>
	where
		Tok: Token<E::T, Metadata=HostFnWeights<E::T>>,
	{
		match self.gas_meter.charge(&self.schedule.host_fn_weights, token) {
			GasMeterResult::Proceed => Ok(()),
			GasMeterResult::OutOfGas =>  {
				self.trap_reason = Some(
					TrapReason::SupervisorError(Error::<E::T>::OutOfGas.into())
				);
				Err(sp_sandbox::HostError)
			},
		}
	}

	/// Read designated chunk from the sandbox memory.
	///
	/// Returns `Err` if one of the following conditions occurs:
	///
	/// - requested buffer is not within the bounds of the sandbox memory.
	fn read_sandbox_memory(&mut self, ptr: u32, len: u32)
	-> Result<Vec<u8>, sp_sandbox::HostError>
	{
		let mut buf = vec![0u8; len as usize];
		self.memory.get(ptr, buf.as_mut_slice())
			.map_err(|_| self.store_err(Error::<E::T>::OutOfBounds))?;
		Ok(buf)
	}

	/// Read designated chunk from the sandbox memory into the supplied buffer.
	///
	/// Returns `Err` if one of the following conditions occurs:
	///
	/// - requested buffer is not within the bounds of the sandbox memory.
	fn read_sandbox_memory_into_buf(&mut self, ptr: u32, buf: &mut [u8])
	-> Result<(), sp_sandbox::HostError>
	{
		self.memory.get(ptr, buf).map_err(|_| self.store_err(Error::<E::T>::OutOfBounds))
	}

	/// Read designated chunk from the sandbox memory and attempt to decode into the specified type.
	///
	/// Returns `Err` if one of the following conditions occurs:
	///
	/// - requested buffer is not within the bounds of the sandbox memory.
	/// - the buffer contents cannot be decoded as the required type.
	fn read_sandbox_memory_as<D: Decode>(&mut self, ptr: u32, len: u32)
	-> Result<D, sp_sandbox::HostError>
	{
		let buf = self.read_sandbox_memory(ptr, len)?;
		D::decode(&mut &buf[..]).map_err(|_| self.store_err(Error::<E::T>::DecodingFailed))
	}

	/// Write the given buffer to the designated location in the sandbox memory.
	///
	/// Returns `Err` if one of the following conditions occurs:
	///
	/// - designated area is not within the bounds of the sandbox memory.
	fn write_sandbox_memory(&mut self, ptr: u32, buf: &[u8]) -> Result<(), sp_sandbox::HostError> {
		self.memory.set(ptr, buf).map_err(|_| self.store_err(Error::<E::T>::OutOfBounds))
	}

	/// Write the given buffer and its length to the designated locations in sandbox memory and
	/// charge gas according to the token returned by `create_token`.
	//
	/// `out_ptr` is the location in sandbox memory where `buf` should be written to.
	/// `out_len_ptr` is an in-out location in sandbox memory. It is read to determine the
	/// length of the buffer located at `out_ptr`. If that buffer is large enough the actual
	/// `buf.len()` is written to this location.
	///
	/// If `out_ptr` is set to the sentinel value of `u32::max_value()` and `allow_skip` is true the
	/// operation is skipped and `Ok` is returned. This is supposed to help callers to make copying
	/// output optional. For example to skip copying back the output buffer of an `seal_call`
	/// when the caller is not interested in the result.
	///
	/// `create_token` can optionally instruct this function to charge the gas meter with the token
	/// it returns. `create_token` receives the variable amount of bytes that are about to be copied by
	/// this function.
	///
	/// In addition to the error conditions of `write_sandbox_memory` this functions returns
	/// `Err` if the size of the buffer located at `out_ptr` is too small to fit `buf`.
	fn write_sandbox_output(
		&mut self,
		out_ptr: u32,
		out_len_ptr: u32,
		buf: &[u8],
		allow_skip: bool,
		create_token: impl FnOnce(u32) -> Option<RuntimeToken>,
	) -> Result<(), sp_sandbox::HostError>
	{
		if allow_skip && out_ptr == u32::max_value() {
			return Ok(());
		}

		let buf_len = buf.len() as u32;
		let len: u32 = self.read_sandbox_memory_as(out_len_ptr, 4)?;

		if len < buf_len {
			Err(self.store_err(Error::<E::T>::OutputBufferTooSmall))?
		}

		if let Some(token) = create_token(buf_len) {
			self.charge_gas(token)?;
		}

		self.memory.set(out_ptr, buf).and_then(|_| {
			self.memory.set(out_len_ptr, &buf_len.encode())
		})
		.map_err(|_| self.store_err(Error::<E::T>::OutOfBounds))?;

		Ok(())
	}

	/// Computes the given hash function on the supplied input.
	///
	/// Reads from the sandboxed input buffer into an intermediate buffer.
	/// Returns the result directly to the output buffer of the sandboxed memory.
	///
	/// It is the callers responsibility to provide an output buffer that
	/// is large enough to hold the expected amount of bytes returned by the
	/// chosen hash function.
	///
	/// # Note
	///
	/// The `input` and `output` buffers may overlap.
	fn compute_hash_on_intermediate_buffer<F, R>(
		&mut self,
		hash_fn: F,
		input_ptr: u32,
		input_len: u32,
		output_ptr: u32,
	) -> Result<(), sp_sandbox::HostError>
	where
		F: FnOnce(&[u8]) -> R,
		R: AsRef<[u8]>,
	{
		// Copy input into supervisor memory.
		let input = self.read_sandbox_memory(input_ptr, input_len)?;
		// Compute the hash on the input buffer using the given hash function.
		let hash = hash_fn(&input);
		// Write the resulting hash back into the sandboxed output buffer.
		self.write_sandbox_memory(output_ptr, hash.as_ref())?;
		Ok(())
	}

	/// Stores a DispatchError returned from an Ext function into the trap_reason.
	///
	/// This allows through supervisor generated errors to the caller.
	fn store_err<Error>(&mut self, err: Error) -> sp_sandbox::HostError
	where
		Error: Into<DispatchError>,
	{
		self.trap_reason = Some(TrapReason::SupervisorError(err.into()));
		sp_sandbox::HostError
	}

	/// Used by Runtime API that calls into other contracts.
	///
	/// Those need to transform the the `ExecResult` returned from the execution into
	/// a `ReturnCode`. If this conversion fails because the `ExecResult` constitutes a
	/// a fatal error then this error is stored in the `ExecutionContext` so it can be
	/// extracted for display in the UI.
	fn map_exec_result(&mut self, result: ExecResult) -> Result<ReturnCode, sp_sandbox::HostError> {
		match Self::exec_into_return_code(result) {
			Ok(code) => Ok(code),
			Err(err) => Err(self.store_err(err)),
		}
	}

	/// Try to convert an error into a `ReturnCode`.
	///
	/// Used to decide between fatal and non-fatal errors.
	fn map_dispatch_result<T>(&mut self, result: Result<T, DispatchError>)
	-> Result<ReturnCode, sp_sandbox::HostError>
	{
		let err = if let Err(err) = result {
			err
		} else {
			return Ok(ReturnCode::Success)
		};

		match Self::err_into_return_code(err) {
			Ok(code) => Ok(code),
			Err(err) => Err(self.store_err(err)),
		}
	}

	/// Fallible conversion of `DispatchError` to `ReturnCode`.
	fn err_into_return_code(from: DispatchError) -> Result<ReturnCode, DispatchError> {
		use ReturnCode::*;

		let below_sub = Error::<E::T>::BelowSubsistenceThreshold.into();
		let transfer_failed = Error::<E::T>::TransferFailed.into();
		let not_funded = Error::<E::T>::NewContractNotFunded.into();
		let no_code = Error::<E::T>::CodeNotFound.into();
		let invalid_contract = Error::<E::T>::NotCallable.into();

		match from {
			x if x == below_sub => Ok(BelowSubsistenceThreshold),
			x if x == transfer_failed => Ok(TransferFailed),
			x if x == not_funded => Ok(NewContractNotFunded),
			x if x == no_code => Ok(CodeNotFound),
			x if x == invalid_contract => Ok(NotCallable),
			err => Err(err)
		}
	}

	/// Fallible conversion of a `ExecResult` to `ReturnCode`.
	fn exec_into_return_code(from: ExecResult) -> Result<ReturnCode, DispatchError> {
		use pallet_contracts_primitives::ErrorOrigin::Callee;

		let ExecError { error, origin } = match from {
			Ok(retval) => return Ok(retval.into()),
			Err(err) => err,
		};

		match (error, origin) {
			(_, Callee) => Ok(ReturnCode::CalleeTrapped),
			(err, _) => Self::err_into_return_code(err)
		}
	}
}

// ***********************************************************
// * AFTER MAKING A CHANGE MAKE SURE TO UPDATE COMPLEXITY.MD *
// ***********************************************************

// Define a function `fn init_env<E: Ext>() -> HostFunctionSet<E>` that returns
// a function set which can be imported by an executed contract.
//
// # Note
//
// Any input that leads to a out of bound error (reading or writing) or failing to decode
// data passed to the supervisor will lead to a trap. This is not documented explicitly
// for every function.
define_env!(Env, <E: Ext>,

	// Account for used gas. Traps if gas used is greater than gas limit.
	//
	// NOTE: This is a implementation defined call and is NOT a part of the public API.
	// This call is supposed to be called only by instrumentation injected code.
	//
	// - amount: How much gas is used.
	gas(ctx, amount: u32) => {
		ctx.charge_gas(RuntimeToken::MeteringBlock(amount))?;
		Ok(())
	},

	// Set the value at the given key in the contract storage.
	//
	// The value length must not exceed the maximum defined by the contracts module parameters.
	// Storing an empty value is disallowed.
	//
	// # Parameters
	//
	// - `key_ptr`: pointer into the linear memory where the location to store the value is placed.
	// - `value_ptr`: pointer into the linear memory where the value to set is placed.
	// - `value_len`: the length of the value in bytes.
	//
	// # Traps
	//
	// - If value length exceeds the configured maximum value length of a storage entry.
	// - Upon trying to set an empty storage entry (value length is 0).
	seal_set_storage(ctx, key_ptr: u32, value_ptr: u32, value_len: u32) => {
		ctx.charge_gas(RuntimeToken::SetStorage(value_len))?;
		if value_len > ctx.ext.max_value_size() {
			Err(ctx.store_err(Error::<E::T>::ValueTooLarge))?;
		}
		let mut key: StorageKey = [0; 32];
		ctx.read_sandbox_memory_into_buf(key_ptr, &mut key)?;
		let value = Some(ctx.read_sandbox_memory(value_ptr, value_len)?);
		ctx.ext.set_storage(key, value);
		Ok(())
	},

	// Clear the value at the given key in the contract storage.
	//
	// # Parameters
	//
	// - `key_ptr`: pointer into the linear memory where the location to clear the value is placed.
	seal_clear_storage(ctx, key_ptr: u32) => {
		ctx.charge_gas(RuntimeToken::ClearStorage)?;
		let mut key: StorageKey = [0; 32];
		ctx.read_sandbox_memory_into_buf(key_ptr, &mut key)?;
		ctx.ext.set_storage(key, None);
		Ok(())
	},

	// Retrieve the value under the given key from storage.
	//
	// # Parameters
	//
	// - `key_ptr`: pointer into the linear memory where the key of the requested value is placed.
	// - `out_ptr`: pointer to the linear memory where the value is written to.
	// - `out_len_ptr`: in-out pointer into linear memory where the buffer length
	//   is read from and the value length is written to.
	//
	// # Errors
	//
	// `ReturnCode::KeyNotFound`
	seal_get_storage(ctx, key_ptr: u32, out_ptr: u32, out_len_ptr: u32) -> ReturnCode => {
		ctx.charge_gas(RuntimeToken::GetStorageBase)?;
		let mut key: StorageKey = [0; 32];
		ctx.read_sandbox_memory_into_buf(key_ptr, &mut key)?;
		if let Some(value) = ctx.ext.get_storage(&key) {
			ctx.write_sandbox_output(out_ptr, out_len_ptr, &value, false, |len| {
				Some(RuntimeToken::GetStorageCopyOut(len))
			})?;
			Ok(ReturnCode::Success)
		} else {
			Ok(ReturnCode::KeyNotFound)
		}
	},

	// Transfer some value to another account.
	//
	// # Parameters
	//
	// - account_ptr: a pointer to the address of the beneficiary account
	//   Should be decodable as an `T::AccountId`. Traps otherwise.
	// - account_len: length of the address buffer.
	// - value_ptr: a pointer to the buffer with value, how much value to send.
	//   Should be decodable as a `T::Balance`. Traps otherwise.
	// - value_len: length of the value buffer.
	//
	// # Errors
	//
	// `ReturnCode::BelowSubsistenceThreshold`
	// `ReturnCode::TransferFailed`
	seal_transfer(
		ctx,
		account_ptr: u32,
		account_len: u32,
		value_ptr: u32,
		value_len: u32
	) -> ReturnCode => {
<<<<<<< HEAD
		charge_gas(ctx, RuntimeToken::Transfer)?;
		let callee: <<E as Ext>::T as frame_system::Config>::AccountId =
			read_sandbox_memory_as(ctx, account_ptr, account_len)?;
=======
		ctx.charge_gas(RuntimeToken::Transfer)?;
		let callee: <<E as Ext>::T as frame_system::Trait>::AccountId =
			ctx.read_sandbox_memory_as(account_ptr, account_len)?;
>>>>>>> 1ec8a7f5
		let value: BalanceOf<<E as Ext>::T> =
			ctx.read_sandbox_memory_as(value_ptr, value_len)?;

		let result = ctx.ext.transfer(&callee, value);
		ctx.map_dispatch_result(result)
	},

	// Make a call to another contract.
	//
	// The callees output buffer is copied to `output_ptr` and its length to `output_len_ptr`.
	// The copy of the output buffer can be skipped by supplying the sentinel value
	// of `u32::max_value()` to `output_ptr`.
	//
	// # Parameters
	//
	// - callee_ptr: a pointer to the address of the callee contract.
	//   Should be decodable as an `T::AccountId`. Traps otherwise.
	// - callee_len: length of the address buffer.
	// - gas: how much gas to devote to the execution.
	// - value_ptr: a pointer to the buffer with value, how much value to send.
	//   Should be decodable as a `T::Balance`. Traps otherwise.
	// - value_len: length of the value buffer.
	// - input_data_ptr: a pointer to a buffer to be used as input data to the callee.
	// - input_data_len: length of the input data buffer.
	// - output_ptr: a pointer where the output buffer is copied to.
	// - output_len_ptr: in-out pointer to where the length of the buffer is read from
	//   and the actual length is written to.
	//
	// # Errors
	//
	// An error means that the call wasn't successful output buffer is returned unless
	// stated otherwise.
	//
	// `ReturnCode::CalleeReverted`: Output buffer is returned.
	// `ReturnCode::CalleeTrapped`
	// `ReturnCode::BelowSubsistenceThreshold`
	// `ReturnCode::TransferFailed`
	// `ReturnCode::NotCallable`
	seal_call(
		ctx,
		callee_ptr: u32,
		callee_len: u32,
		gas: u64,
		value_ptr: u32,
		value_len: u32,
		input_data_ptr: u32,
		input_data_len: u32,
		output_ptr: u32,
		output_len_ptr: u32
	) -> ReturnCode => {
<<<<<<< HEAD
		charge_gas(ctx, RuntimeToken::CallBase(input_data_len))?;
		let callee: <<E as Ext>::T as frame_system::Config>::AccountId =
			read_sandbox_memory_as(ctx, callee_ptr, callee_len)?;
		let value: BalanceOf<<E as Ext>::T> = read_sandbox_memory_as(ctx, value_ptr, value_len)?;
		let input_data = read_sandbox_memory(ctx, input_data_ptr, input_data_len)?;
=======
		ctx.charge_gas(RuntimeToken::CallBase(input_data_len))?;
		let callee: <<E as Ext>::T as frame_system::Trait>::AccountId =
			ctx.read_sandbox_memory_as(callee_ptr, callee_len)?;
		let value: BalanceOf<<E as Ext>::T> = ctx.read_sandbox_memory_as(value_ptr, value_len)?;
		let input_data = ctx.read_sandbox_memory(input_data_ptr, input_data_len)?;
>>>>>>> 1ec8a7f5

		if value > 0u32.into() {
			ctx.charge_gas(RuntimeToken::CallSurchargeTransfer)?;
		}

		let nested_gas_limit = if gas == 0 {
			ctx.gas_meter.gas_left()
		} else {
			gas.saturated_into()
		};
		let ext = &mut ctx.ext;
		let call_outcome = ctx.gas_meter.with_nested(nested_gas_limit, |nested_meter| {
			match nested_meter {
				Some(nested_meter) => {
					ext.call(
						&callee,
						value,
						nested_meter,
						input_data,
					)
				}
				// there is not enough gas to allocate for the nested call.
				None => Err(Error::<<E as Ext>::T>::OutOfGas.into()),
			}
		});

		if let Ok(output) = &call_outcome {
			ctx.write_sandbox_output(output_ptr, output_len_ptr, &output.data, true, |len| {
				Some(RuntimeToken::CallCopyOut(len))
			})?;
		}
		ctx.map_exec_result(call_outcome)
	},

	// Instantiate a contract with the specified code hash.
	//
	// This function creates an account and executes the constructor defined in the code specified
	// by the code hash. The address of this new account is copied to `address_ptr` and its length
	// to `address_len_ptr`. The constructors output buffer is copied to `output_ptr` and its
	// length to `output_len_ptr`. The copy of the output buffer and address can be skipped by
	// supplying the sentinel value of `u32::max_value()` to `output_ptr` or `address_ptr`.
	//
	// After running the constructor it is verfied that the contract account holds at
	// least the subsistence threshold. If that is not the case the instantion fails and
	// the contract is not created.
	//
	// # Parameters
	//
	// - code_hash_ptr: a pointer to the buffer that contains the initializer code.
	// - code_hash_len: length of the initializer code buffer.
	// - gas: how much gas to devote to the execution of the initializer code.
	// - value_ptr: a pointer to the buffer with value, how much value to send.
	//   Should be decodable as a `T::Balance`. Traps otherwise.
	// - value_len: length of the value buffer.
	// - input_data_ptr: a pointer to a buffer to be used as input data to the initializer code.
	// - input_data_len: length of the input data buffer.
	// - address_ptr: a pointer where the new account's address is copied to.
	// - address_len_ptr: in-out pointer to where the length of the buffer is read from
	//		and the actual length is written to.
	// - output_ptr: a pointer where the output buffer is copied to.
	// - output_len_ptr: in-out pointer to where the length of the buffer is read from
	//   and the actual length is written to.
	// - salt_ptr: Pointer to raw bytes used for address deriviation. See `fn contract_address`.
	// - salt_len: length in bytes of the supplied salt.
	//
	// # Errors
	//
	// Please consult the `ReturnCode` enum declaration for more information on those
	// errors. Here we only note things specific to this function.
	//
	// An error means that the account wasn't created and no address or output buffer
	// is returned unless stated otherwise.
	//
	// `ReturnCode::CalleeReverted`: Output buffer is returned.
	// `ReturnCode::CalleeTrapped`
	// `ReturnCode::BelowSubsistenceThreshold`
	// `ReturnCode::TransferFailed`
	// `ReturnCode::NewContractNotFunded`
	// `ReturnCode::CodeNotFound`
	seal_instantiate(
		ctx,
		code_hash_ptr: u32,
		code_hash_len: u32,
		gas: u64,
		value_ptr: u32,
		value_len: u32,
		input_data_ptr: u32,
		input_data_len: u32,
		address_ptr: u32,
		address_len_ptr: u32,
		output_ptr: u32,
		output_len_ptr: u32,
		salt_ptr: u32,
		salt_len: u32
	) -> ReturnCode => {
		ctx.charge_gas(RuntimeToken::InstantiateBase {input_data_len, salt_len})?;
		let code_hash: CodeHash<<E as Ext>::T> =
			ctx.read_sandbox_memory_as(code_hash_ptr, code_hash_len)?;
		let value: BalanceOf<<E as Ext>::T> = ctx.read_sandbox_memory_as(value_ptr, value_len)?;
		let input_data = ctx.read_sandbox_memory(input_data_ptr, input_data_len)?;
		let salt = ctx.read_sandbox_memory(salt_ptr, salt_len)?;

		let nested_gas_limit = if gas == 0 {
			ctx.gas_meter.gas_left()
		} else {
			gas.saturated_into()
		};
		let ext = &mut ctx.ext;
		let instantiate_outcome = ctx.gas_meter.with_nested(nested_gas_limit, |nested_meter| {
			match nested_meter {
				Some(nested_meter) => {
					ext.instantiate(
						&code_hash,
						value,
						nested_meter,
						input_data,
						&salt,
					)
				}
				// there is not enough gas to allocate for the nested call.
				None => Err(Error::<<E as Ext>::T>::OutOfGas.into()),
			}
		});
		if let Ok((address, output)) = &instantiate_outcome {
			if !output.flags.contains(ReturnFlags::REVERT) {
				ctx.write_sandbox_output(
					address_ptr, address_len_ptr, &address.encode(), true, already_charged,
				)?;
			}
			ctx.write_sandbox_output(output_ptr, output_len_ptr, &output.data, true, |len| {
				Some(RuntimeToken::InstantiateCopyOut(len))
			})?;
		}
		ctx.map_exec_result(instantiate_outcome.map(|(_id, retval)| retval))
	},

	// Remove the calling account and transfer remaining balance.
	//
	// This function never returns. Either the termination was successful and the
	// execution of the destroyed contract is halted. Or it failed during the termination
	// which is considered fatal and results in a trap + rollback.
	//
	// - beneficiary_ptr: a pointer to the address of the beneficiary account where all
	//   where all remaining funds of the caller are transfered.
	//   Should be decodable as an `T::AccountId`. Traps otherwise.
	// - beneficiary_len: length of the address buffer.
	//
	// # Traps
	//
	// - The contract is live i.e is already on the call stack.
	seal_terminate(
		ctx,
		beneficiary_ptr: u32,
		beneficiary_len: u32
	) => {
<<<<<<< HEAD
		charge_gas(ctx, RuntimeToken::Terminate)?;
		let beneficiary: <<E as Ext>::T as frame_system::Config>::AccountId =
			read_sandbox_memory_as(ctx, beneficiary_ptr, beneficiary_len)?;
=======
		ctx.charge_gas(RuntimeToken::Terminate)?;
		let beneficiary: <<E as Ext>::T as frame_system::Trait>::AccountId =
			ctx.read_sandbox_memory_as(beneficiary_ptr, beneficiary_len)?;
>>>>>>> 1ec8a7f5

		if let Ok(_) = ctx.ext.terminate(&beneficiary).map_err(|e| ctx.store_err(e)) {
			ctx.trap_reason = Some(TrapReason::Termination);
		}
		Err(sp_sandbox::HostError)
	},

	seal_input(ctx, buf_ptr: u32, buf_len_ptr: u32) => {
		ctx.charge_gas(RuntimeToken::InputBase)?;
		if let Some(input) = ctx.input_data.take() {
			ctx.write_sandbox_output(buf_ptr, buf_len_ptr, &input, false, |len| {
				Some(RuntimeToken::InputCopyOut(len))
			})
		} else {
			Err(sp_sandbox::HostError)
		}
	},

	// Cease contract execution and save a data buffer as a result of the execution.
	//
	// This function never retuns as it stops execution of the caller.
	// This is the only way to return a data buffer to the caller. Returning from
	// execution without calling this function is equivalent to calling:
	// ```
	// seal_return(0, 0, 0);
	// ```
	//
	// The flags argument is a bitfield that can be used to signal special return
	// conditions to the supervisor:
	// --- lsb ---
	// bit 0      : REVERT - Revert all storage changes made by the caller.
	// bit [1, 31]: Reserved for future use.
	// --- msb ---
	//
	// Using a reserved bit triggers a trap.
	seal_return(ctx, flags: u32, data_ptr: u32, data_len: u32) => {
		ctx.charge_gas(RuntimeToken::Return(data_len))?;
		ctx.trap_reason = Some(TrapReason::Return(ReturnData {
			flags,
			data: ctx.read_sandbox_memory(data_ptr, data_len)?,
		}));

		// The trap mechanism is used to immediately terminate the execution.
		// This trap should be handled appropriately before returning the result
		// to the user of this crate.
		Err(sp_sandbox::HostError)
	},

	// Stores the address of the caller into the supplied buffer.
	//
	// The value is stored to linear memory at the address pointed to by `out_ptr`.
	// `out_len_ptr` must point to a u32 value that describes the available space at
	// `out_ptr`. This call overwrites it with the size of the value. If the available
	// space at `out_ptr` is less than the size of the value a trap is triggered.
	//
	// If this is a top-level call (i.e. initiated by an extrinsic) the origin address of the
	// extrinsic will be returned. Otherwise, if this call is initiated by another contract then the
	// address of the contract will be returned. The value is encoded as T::AccountId.
	seal_caller(ctx, out_ptr: u32, out_len_ptr: u32) => {
		ctx.charge_gas(RuntimeToken::Caller)?;
		ctx.write_sandbox_output(
			out_ptr, out_len_ptr, &ctx.ext.caller().encode(), false, already_charged
		)
	},

	// Stores the address of the current contract into the supplied buffer.
	//
	// The value is stored to linear memory at the address pointed to by `out_ptr`.
	// `out_len_ptr` must point to a u32 value that describes the available space at
	// `out_ptr`. This call overwrites it with the size of the value. If the available
	// space at `out_ptr` is less than the size of the value a trap is triggered.
	seal_address(ctx, out_ptr: u32, out_len_ptr: u32) => {
		ctx.charge_gas(RuntimeToken::Address)?;
		ctx.write_sandbox_output(
			out_ptr, out_len_ptr, &ctx.ext.address().encode(), false, already_charged
		)
	},

	// Stores the price for the specified amount of gas into the supplied buffer.
	//
	// The value is stored to linear memory at the address pointed to by `out_ptr`.
	// `out_len_ptr` must point to a u32 value that describes the available space at
	// `out_ptr`. This call overwrites it with the size of the value. If the available
	// space at `out_ptr` is less than the size of the value a trap is triggered.
	//
	// The data is encoded as T::Balance.
	//
	// # Note
	//
	// It is recommended to avoid specifying very small values for `gas` as the prices for a single
	// gas can be smaller than one.
	seal_weight_to_fee(ctx, gas: u64, out_ptr: u32, out_len_ptr: u32) => {
		ctx.charge_gas(RuntimeToken::WeightToFee)?;
		ctx.write_sandbox_output(
			out_ptr, out_len_ptr, &ctx.ext.get_weight_price(gas).encode(), false, already_charged
		)
	},

	// Stores the amount of gas left into the supplied buffer.
	//
	// The value is stored to linear memory at the address pointed to by `out_ptr`.
	// `out_len_ptr` must point to a u32 value that describes the available space at
	// `out_ptr`. This call overwrites it with the size of the value. If the available
	// space at `out_ptr` is less than the size of the value a trap is triggered.
	//
	// The data is encoded as Gas.
	seal_gas_left(ctx, out_ptr: u32, out_len_ptr: u32) => {
		ctx.charge_gas(RuntimeToken::GasLeft)?;
		ctx.write_sandbox_output(
			out_ptr, out_len_ptr, &ctx.gas_meter.gas_left().encode(), false, already_charged
		)
	},

	// Stores the balance of the current account into the supplied buffer.
	//
	// The value is stored to linear memory at the address pointed to by `out_ptr`.
	// `out_len_ptr` must point to a u32 value that describes the available space at
	// `out_ptr`. This call overwrites it with the size of the value. If the available
	// space at `out_ptr` is less than the size of the value a trap is triggered.
	//
	// The data is encoded as T::Balance.
	seal_balance(ctx, out_ptr: u32, out_len_ptr: u32) => {
		ctx.charge_gas(RuntimeToken::Balance)?;
		ctx.write_sandbox_output(
			out_ptr, out_len_ptr, &ctx.ext.balance().encode(), false, already_charged
		)
	},

	// Stores the value transferred along with this call or as endowment into the supplied buffer.
	//
	// The value is stored to linear memory at the address pointed to by `out_ptr`.
	// `out_len_ptr` must point to a u32 value that describes the available space at
	// `out_ptr`. This call overwrites it with the size of the value. If the available
	// space at `out_ptr` is less than the size of the value a trap is triggered.
	//
	// The data is encoded as T::Balance.
	seal_value_transferred(ctx, out_ptr: u32, out_len_ptr: u32) => {
		ctx.charge_gas(RuntimeToken::ValueTransferred)?;
		ctx.write_sandbox_output(
			out_ptr, out_len_ptr, &ctx.ext.value_transferred().encode(), false, already_charged
		)
	},

	// Stores a random number for the current block and the given subject into the supplied buffer.
	//
	// The value is stored to linear memory at the address pointed to by `out_ptr`.
	// `out_len_ptr` must point to a u32 value that describes the available space at
	// `out_ptr`. This call overwrites it with the size of the value. If the available
	// space at `out_ptr` is less than the size of the value a trap is triggered.
	//
	// The data is encoded as T::Hash.
	seal_random(ctx, subject_ptr: u32, subject_len: u32, out_ptr: u32, out_len_ptr: u32) => {
		ctx.charge_gas(RuntimeToken::Random)?;
		if subject_len > ctx.schedule.limits.subject_len {
			return Err(sp_sandbox::HostError);
		}
		let subject_buf = ctx.read_sandbox_memory(subject_ptr, subject_len)?;
		ctx.write_sandbox_output(
			out_ptr, out_len_ptr, &ctx.ext.random(&subject_buf).encode(), false, already_charged
		)
	},

	// Load the latest block timestamp into the supplied buffer
	//
	// The value is stored to linear memory at the address pointed to by `out_ptr`.
	// `out_len_ptr` must point to a u32 value that describes the available space at
	// `out_ptr`. This call overwrites it with the size of the value. If the available
	// space at `out_ptr` is less than the size of the value a trap is triggered.
	seal_now(ctx, out_ptr: u32, out_len_ptr: u32) => {
		ctx.charge_gas(RuntimeToken::Now)?;
		ctx.write_sandbox_output(
			out_ptr, out_len_ptr, &ctx.ext.now().encode(), false, already_charged
		)
	},

	// Stores the minimum balance (a.k.a. existential deposit) into the supplied buffer.
	//
	// The data is encoded as T::Balance.
	seal_minimum_balance(ctx, out_ptr: u32, out_len_ptr: u32) => {
		ctx.charge_gas(RuntimeToken::MinimumBalance)?;
		ctx.write_sandbox_output(
			out_ptr, out_len_ptr, &ctx.ext.minimum_balance().encode(), false, already_charged
		)
	},

	// Stores the tombstone deposit into the supplied buffer.
	//
	// The value is stored to linear memory at the address pointed to by `out_ptr`.
	// `out_len_ptr` must point to a u32 value that describes the available space at
	// `out_ptr`. This call overwrites it with the size of the value. If the available
	// space at `out_ptr` is less than the size of the value a trap is triggered.
	//
	// The data is encoded as T::Balance.
	//
	// # Note
	//
	// The tombstone deposit is on top of the existential deposit. So in order for
	// a contract to leave a tombstone the balance of the contract must not go
	// below the sum of existential deposit and the tombstone deposit. The sum
	// is commonly referred as subsistence threshold in code.
	seal_tombstone_deposit(ctx, out_ptr: u32, out_len_ptr: u32) => {
		ctx.charge_gas(RuntimeToken::TombstoneDeposit)?;
		ctx.write_sandbox_output(
			out_ptr, out_len_ptr, &ctx.ext.tombstone_deposit().encode(), false, already_charged
		)
	},

	// Try to restore the given destination contract sacrificing the caller.
	//
	// This function will compute a tombstone hash from the caller's storage and the given code hash
	// and if the hash matches the hash found in the tombstone at the specified address - kill
	// the caller contract and restore the destination contract and set the specified `rent_allowance`.
	// All caller's funds are transfered to the destination.
	//
	// If there is no tombstone at the destination address, the hashes don't match or this contract
	// instance is already present on the contract call stack, a trap is generated.
	//
	// Otherwise, the destination contract is restored. This function is diverging and stops execution
	// even on success.
	//
	// `dest_ptr`, `dest_len` - the pointer and the length of a buffer that encodes `T::AccountId`
	// with the address of the to be restored contract.
	// `code_hash_ptr`, `code_hash_len` - the pointer and the length of a buffer that encodes
	// a code hash of the to be restored contract.
	// `rent_allowance_ptr`, `rent_allowance_len` - the pointer and the length of a buffer that
	// encodes the rent allowance that must be set in the case of successful restoration.
	// `delta_ptr` is the pointer to the start of a buffer that has `delta_count` storage keys
	// laid out sequentially.
	//
	// # Traps
	//
	// - Tombstone hashes do not match
	// - Calling cantract is live i.e is already on the call stack.
	seal_restore_to(
		ctx,
		dest_ptr: u32,
		dest_len: u32,
		code_hash_ptr: u32,
		code_hash_len: u32,
		rent_allowance_ptr: u32,
		rent_allowance_len: u32,
		delta_ptr: u32,
		delta_count: u32
	) => {
<<<<<<< HEAD
		charge_gas(ctx, RuntimeToken::RestoreTo(delta_count))?;
		let dest: <<E as Ext>::T as frame_system::Config>::AccountId =
			read_sandbox_memory_as(ctx, dest_ptr, dest_len)?;
=======
		ctx.charge_gas(RuntimeToken::RestoreTo(delta_count))?;
		let dest: <<E as Ext>::T as frame_system::Trait>::AccountId =
			ctx.read_sandbox_memory_as(dest_ptr, dest_len)?;
>>>>>>> 1ec8a7f5
		let code_hash: CodeHash<<E as Ext>::T> =
			ctx.read_sandbox_memory_as(code_hash_ptr, code_hash_len)?;
		let rent_allowance: BalanceOf<<E as Ext>::T> =
			ctx.read_sandbox_memory_as(rent_allowance_ptr, rent_allowance_len)?;
		let delta = {
			// We can eagerly allocate because we charged for the complete delta count already
			let mut delta = Vec::with_capacity(delta_count as usize);
			let mut key_ptr = delta_ptr;

			for _ in 0..delta_count {
				const KEY_SIZE: usize = 32;

				// Read the delta into the provided buffer and collect it into the buffer.
				let mut delta_key: StorageKey = [0; KEY_SIZE];
				ctx.read_sandbox_memory_into_buf(key_ptr, &mut delta_key)?;
				delta.push(delta_key);

				// Offset key_ptr to the next element.
				key_ptr = key_ptr.checked_add(KEY_SIZE as u32).ok_or_else(|| sp_sandbox::HostError)?;
			}

			delta
		};

		if let Ok(()) = ctx.ext.restore_to(
			dest,
			code_hash,
			rent_allowance,
			delta,
		).map_err(|e| ctx.store_err(e)) {
			ctx.trap_reason = Some(TrapReason::Restoration);
		}
		Err(sp_sandbox::HostError)
	},

	// Deposit a contract event with the data buffer and optional list of topics. There is a limit
	// on the maximum number of topics specified by `event_topics`.
	//
	// - topics_ptr - a pointer to the buffer of topics encoded as `Vec<T::Hash>`. The value of this
	//   is ignored if `topics_len` is set to 0. The topics list can't contain duplicates.
	// - topics_len - the length of the topics buffer. Pass 0 if you want to pass an empty vector.
	// - data_ptr - a pointer to a raw data buffer which will saved along the event.
	// - data_len - the length of the data buffer.
	seal_deposit_event(ctx, topics_ptr: u32, topics_len: u32, data_ptr: u32, data_len: u32) => {
		let num_topic = topics_len
			.checked_div(sp_std::mem::size_of::<TopicOf<E::T>>() as u32)
			.ok_or_else(|| ctx.store_err("Zero sized topics are not allowed"))?;
		ctx.charge_gas(RuntimeToken::DepositEvent {
			num_topic,
			len: data_len,
		})?;
		if data_len > ctx.ext.max_value_size() {
			Err(ctx.store_err(Error::<E::T>::ValueTooLarge))?;
		}

		let mut topics: Vec::<TopicOf<<E as Ext>::T>> = match topics_len {
			0 => Vec::new(),
			_ => ctx.read_sandbox_memory_as(topics_ptr, topics_len)?,
		};

		// If there are more than `event_topics`, then trap.
		if topics.len() > ctx.schedule.limits.event_topics as usize {
			return Err(sp_sandbox::HostError);
		}

		// Check for duplicate topics. If there are any, then trap.
		if has_duplicates(&mut topics) {
			return Err(sp_sandbox::HostError);
		}

		let event_data = ctx.read_sandbox_memory(data_ptr, data_len)?;

		ctx.ext.deposit_event(topics, event_data);

		Ok(())
	},

	// Set rent allowance of the contract
	//
	// - value_ptr: a pointer to the buffer with value, how much to allow for rent
	//   Should be decodable as a `T::Balance`. Traps otherwise.
	// - value_len: length of the value buffer.
	seal_set_rent_allowance(ctx, value_ptr: u32, value_len: u32) => {
		ctx.charge_gas(RuntimeToken::SetRentAllowance)?;
		let value: BalanceOf<<E as Ext>::T> =
			ctx.read_sandbox_memory_as(value_ptr, value_len)?;
		ctx.ext.set_rent_allowance(value);

		Ok(())
	},

	// Stores the rent allowance into the supplied buffer.
	//
	// The value is stored to linear memory at the address pointed to by `out_ptr`.
	// `out_len_ptr` must point to a u32 value that describes the available space at
	// `out_ptr`. This call overwrites it with the size of the value. If the available
	// space at `out_ptr` is less than the size of the value a trap is triggered.
	//
	// The data is encoded as T::Balance.
	seal_rent_allowance(ctx, out_ptr: u32, out_len_ptr: u32) => {
		ctx.charge_gas(RuntimeToken::RentAllowance)?;
		ctx.write_sandbox_output(
			out_ptr, out_len_ptr, &ctx.ext.rent_allowance().encode(), false, already_charged
		)
	},

	// Prints utf8 encoded string from the data buffer.
	// Only available on `--dev` chains.
	// This function may be removed at any time, superseded by a more general contract debugging feature.
	seal_println(ctx, str_ptr: u32, str_len: u32) => {
		let data = ctx.read_sandbox_memory(str_ptr, str_len)?;
		if let Ok(utf8) = core::str::from_utf8(&data) {
			sp_runtime::print(utf8);
		}
		Ok(())
	},

	// Stores the current block number of the current contract into the supplied buffer.
	//
	// The value is stored to linear memory at the address pointed to by `out_ptr`.
	// `out_len_ptr` must point to a u32 value that describes the available space at
	// `out_ptr`. This call overwrites it with the size of the value. If the available
	// space at `out_ptr` is less than the size of the value a trap is triggered.
	seal_block_number(ctx, out_ptr: u32, out_len_ptr: u32) => {
		ctx.charge_gas(RuntimeToken::BlockNumber)?;
		ctx.write_sandbox_output(
			out_ptr, out_len_ptr, &ctx.ext.block_number().encode(), false, already_charged
		)
	},

	// Computes the SHA2 256-bit hash on the given input buffer.
	//
	// Returns the result directly into the given output buffer.
	//
	// # Note
	//
	// - The `input` and `output` buffer may overlap.
	// - The output buffer is expected to hold at least 32 bytes (256 bits).
	// - It is the callers responsibility to provide an output buffer that
	//   is large enough to hold the expected amount of bytes returned by the
	//   chosen hash function.
	//
	// # Parameters
	//
	// - `input_ptr`: the pointer into the linear memory where the input
	//                data is placed.
	// - `input_len`: the length of the input data in bytes.
	// - `output_ptr`: the pointer into the linear memory where the output
	//                 data is placed. The function will write the result
	//                 directly into this buffer.
	seal_hash_sha2_256(ctx, input_ptr: u32, input_len: u32, output_ptr: u32) => {
		ctx.charge_gas(RuntimeToken::HashSha256(input_len))?;
		ctx.compute_hash_on_intermediate_buffer(sha2_256, input_ptr, input_len, output_ptr)
	},

	// Computes the KECCAK 256-bit hash on the given input buffer.
	//
	// Returns the result directly into the given output buffer.
	//
	// # Note
	//
	// - The `input` and `output` buffer may overlap.
	// - The output buffer is expected to hold at least 32 bytes (256 bits).
	// - It is the callers responsibility to provide an output buffer that
	//   is large enough to hold the expected amount of bytes returned by the
	//   chosen hash function.
	//
	// # Parameters
	//
	// - `input_ptr`: the pointer into the linear memory where the input
	//                data is placed.
	// - `input_len`: the length of the input data in bytes.
	// - `output_ptr`: the pointer into the linear memory where the output
	//                 data is placed. The function will write the result
	//                 directly into this buffer.
	seal_hash_keccak_256(ctx, input_ptr: u32, input_len: u32, output_ptr: u32) => {
		ctx.charge_gas(RuntimeToken::HashKeccak256(input_len))?;
		ctx.compute_hash_on_intermediate_buffer(keccak_256, input_ptr, input_len, output_ptr)
	},

	// Computes the BLAKE2 256-bit hash on the given input buffer.
	//
	// Returns the result directly into the given output buffer.
	//
	// # Note
	//
	// - The `input` and `output` buffer may overlap.
	// - The output buffer is expected to hold at least 32 bytes (256 bits).
	// - It is the callers responsibility to provide an output buffer that
	//   is large enough to hold the expected amount of bytes returned by the
	//   chosen hash function.
	//
	// # Parameters
	//
	// - `input_ptr`: the pointer into the linear memory where the input
	//                data is placed.
	// - `input_len`: the length of the input data in bytes.
	// - `output_ptr`: the pointer into the linear memory where the output
	//                 data is placed. The function will write the result
	//                 directly into this buffer.
	seal_hash_blake2_256(ctx, input_ptr: u32, input_len: u32, output_ptr: u32) => {
		ctx.charge_gas(RuntimeToken::HashBlake256(input_len))?;
		ctx.compute_hash_on_intermediate_buffer(blake2_256, input_ptr, input_len, output_ptr)
	},

	// Computes the BLAKE2 128-bit hash on the given input buffer.
	//
	// Returns the result directly into the given output buffer.
	//
	// # Note
	//
	// - The `input` and `output` buffer may overlap.
	// - The output buffer is expected to hold at least 16 bytes (128 bits).
	// - It is the callers responsibility to provide an output buffer that
	//   is large enough to hold the expected amount of bytes returned by the
	//   chosen hash function.
	//
	// # Parameters
	//
	// - `input_ptr`: the pointer into the linear memory where the input
	//                data is placed.
	// - `input_len`: the length of the input data in bytes.
	// - `output_ptr`: the pointer into the linear memory where the output
	//                 data is placed. The function will write the result
	//                 directly into this buffer.
	seal_hash_blake2_128(ctx, input_ptr: u32, input_len: u32, output_ptr: u32) => {
		ctx.charge_gas(RuntimeToken::HashBlake128(input_len))?;
		ctx.compute_hash_on_intermediate_buffer(blake2_128, input_ptr, input_len, output_ptr)
	},
);<|MERGE_RESOLUTION|>--- conflicted
+++ resolved
@@ -708,15 +708,9 @@
 		value_ptr: u32,
 		value_len: u32
 	) -> ReturnCode => {
-<<<<<<< HEAD
-		charge_gas(ctx, RuntimeToken::Transfer)?;
+		ctx.charge_gas(RuntimeToken::Transfer)?;
 		let callee: <<E as Ext>::T as frame_system::Config>::AccountId =
-			read_sandbox_memory_as(ctx, account_ptr, account_len)?;
-=======
-		ctx.charge_gas(RuntimeToken::Transfer)?;
-		let callee: <<E as Ext>::T as frame_system::Trait>::AccountId =
 			ctx.read_sandbox_memory_as(account_ptr, account_len)?;
->>>>>>> 1ec8a7f5
 		let value: BalanceOf<<E as Ext>::T> =
 			ctx.read_sandbox_memory_as(value_ptr, value_len)?;
 
@@ -767,19 +761,11 @@
 		output_ptr: u32,
 		output_len_ptr: u32
 	) -> ReturnCode => {
-<<<<<<< HEAD
-		charge_gas(ctx, RuntimeToken::CallBase(input_data_len))?;
+		ctx.charge_gas(RuntimeToken::CallBase(input_data_len))?;
 		let callee: <<E as Ext>::T as frame_system::Config>::AccountId =
-			read_sandbox_memory_as(ctx, callee_ptr, callee_len)?;
-		let value: BalanceOf<<E as Ext>::T> = read_sandbox_memory_as(ctx, value_ptr, value_len)?;
-		let input_data = read_sandbox_memory(ctx, input_data_ptr, input_data_len)?;
-=======
-		ctx.charge_gas(RuntimeToken::CallBase(input_data_len))?;
-		let callee: <<E as Ext>::T as frame_system::Trait>::AccountId =
 			ctx.read_sandbox_memory_as(callee_ptr, callee_len)?;
 		let value: BalanceOf<<E as Ext>::T> = ctx.read_sandbox_memory_as(value_ptr, value_len)?;
 		let input_data = ctx.read_sandbox_memory(input_data_ptr, input_data_len)?;
->>>>>>> 1ec8a7f5
 
 		if value > 0u32.into() {
 			ctx.charge_gas(RuntimeToken::CallSurchargeTransfer)?;
@@ -935,15 +921,9 @@
 		beneficiary_ptr: u32,
 		beneficiary_len: u32
 	) => {
-<<<<<<< HEAD
-		charge_gas(ctx, RuntimeToken::Terminate)?;
+		ctx.charge_gas(RuntimeToken::Terminate)?;
 		let beneficiary: <<E as Ext>::T as frame_system::Config>::AccountId =
-			read_sandbox_memory_as(ctx, beneficiary_ptr, beneficiary_len)?;
-=======
-		ctx.charge_gas(RuntimeToken::Terminate)?;
-		let beneficiary: <<E as Ext>::T as frame_system::Trait>::AccountId =
 			ctx.read_sandbox_memory_as(beneficiary_ptr, beneficiary_len)?;
->>>>>>> 1ec8a7f5
 
 		if let Ok(_) = ctx.ext.terminate(&beneficiary).map_err(|e| ctx.store_err(e)) {
 			ctx.trap_reason = Some(TrapReason::Termination);
@@ -1188,15 +1168,9 @@
 		delta_ptr: u32,
 		delta_count: u32
 	) => {
-<<<<<<< HEAD
-		charge_gas(ctx, RuntimeToken::RestoreTo(delta_count))?;
+		ctx.charge_gas(RuntimeToken::RestoreTo(delta_count))?;
 		let dest: <<E as Ext>::T as frame_system::Config>::AccountId =
-			read_sandbox_memory_as(ctx, dest_ptr, dest_len)?;
-=======
-		ctx.charge_gas(RuntimeToken::RestoreTo(delta_count))?;
-		let dest: <<E as Ext>::T as frame_system::Trait>::AccountId =
 			ctx.read_sandbox_memory_as(dest_ptr, dest_len)?;
->>>>>>> 1ec8a7f5
 		let code_hash: CodeHash<<E as Ext>::T> =
 			ctx.read_sandbox_memory_as(code_hash_ptr, code_hash_len)?;
 		let rent_allowance: BalanceOf<<E as Ext>::T> =
