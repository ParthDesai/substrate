--- conflicted
+++ resolved
@@ -24,13 +24,9 @@
 test-helpers = []
 
 [dependencies]
-<<<<<<< HEAD
 ansi_term = "0.12.1"
 atty = "0.2.13"
-derive_more = "0.99.2"
-=======
 thiserror = "1.0.21"
->>>>>>> d428fc79
 futures01 = { package = "futures", version = "0.1.29" }
 futures = { version = "0.3.4", features = ["compat"] }
 jsonrpc-pubsub = "15.1"
@@ -38,12 +34,7 @@
 rand = "0.7.3"
 parking_lot = "0.10.0"
 lazy_static = "1.4.0"
-<<<<<<< HEAD
-log = "0.4.8"
-=======
 log = "0.4.11"
-slog = { version = "2.5.2", features = ["nested-values"] }
->>>>>>> d428fc79
 futures-timer = "3.0.1"
 wasm-timer = "0.2"
 exit-future = "0.2.0"
