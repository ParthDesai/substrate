// This file is part of Substrate.

// Copyright (C) 2017-2020 Parity Technologies (UK) Ltd.
// SPDX-License-Identifier: Apache-2.0

// Licensed under the Apache License, Version 2.0 (the "License");
// you may not use this file except in compliance with the License.
// You may obtain a copy of the License at
//
// 	http://www.apache.org/licenses/LICENSE-2.0
//
// Unless required by applicable law or agreed to in writing, software
// distributed under the License is distributed on an "AS IS" BASIS,
// WITHOUT WARRANTIES OR CONDITIONS OF ANY KIND, either express or implied.
// See the License for the specific language governing permissions and
// limitations under the License.

use codec::{Encode, Decode};
<<<<<<< HEAD
use crate::{Trait, Config, Module};
=======
use crate::{Config, Module};
>>>>>>> 21fe14af
use sp_runtime::{
	traits::{SignedExtension, Zero},
	transaction_validity::TransactionValidityError,
};

/// Genesis hash check to provide replay protection between different networks.
#[derive(Encode, Decode, Clone, Eq, PartialEq)]
pub struct CheckGenesis<T: Config + Send + Sync>(sp_std::marker::PhantomData<T>);

impl<T: Config + Send + Sync> sp_std::fmt::Debug for CheckGenesis<T> {
	#[cfg(feature = "std")]
	fn fmt(&self, f: &mut sp_std::fmt::Formatter) -> sp_std::fmt::Result {
		write!(f, "CheckGenesis")
	}

	#[cfg(not(feature = "std"))]
	fn fmt(&self, _: &mut sp_std::fmt::Formatter) -> sp_std::fmt::Result {
		Ok(())
	}
}

impl<T: Config + Send + Sync> CheckGenesis<T> {
	/// Creates new `SignedExtension` to check genesis hash.
	pub fn new() -> Self {
		Self(sp_std::marker::PhantomData)
	}
}

impl<T: Config + Send + Sync> SignedExtension for CheckGenesis<T> {
	type AccountId = T::AccountId;
	type Call = <T as Config>::Call;
	type AdditionalSigned = T::Hash;
	type Pre = ();
	const IDENTIFIER: &'static str = "CheckGenesis";

	fn additional_signed(&self) -> Result<Self::AdditionalSigned, TransactionValidityError> {
		Ok(<Module<T>>::block_hash(T::BlockNumber::zero()))
	}
}<|MERGE_RESOLUTION|>--- conflicted
+++ resolved
@@ -16,11 +16,7 @@
 // limitations under the License.
 
 use codec::{Encode, Decode};
-<<<<<<< HEAD
-use crate::{Trait, Config, Module};
-=======
 use crate::{Config, Module};
->>>>>>> 21fe14af
 use sp_runtime::{
 	traits::{SignedExtension, Zero},
 	transaction_validity::TransactionValidityError,
