// This file is part of Substrate.

// Copyright (C) 2017-2020 Parity Technologies (UK) Ltd.
// SPDX-License-Identifier: Apache-2.0

// Licensed under the Apache License, Version 2.0 (the "License");
// you may not use this file except in compliance with the License.
// You may obtain a copy of the License at
//
// 	http://www.apache.org/licenses/LICENSE-2.0
//
// Unless required by applicable law or agreed to in writing, software
// distributed under the License is distributed on an "AS IS" BASIS,
// WITHOUT WARRANTIES OR CONDITIONS OF ANY KIND, either express or implied.
// See the License for the specific language governing permissions and
// limitations under the License.

//! # Treasury Module
//!
//! The Treasury module provides a "pot" of funds that can be managed by stakeholders in the
//! system and a structure for making spending proposals from this pot.
//!
//! - [`treasury::Config`](./trait.Config.html)
//! - [`Call`](./enum.Call.html)
//!
//! ## Overview
//!
//! The Treasury Module itself provides the pot to store funds, and a means for stakeholders to
//! propose, approve, and deny expenditures. The chain will need to provide a method (e.g.
//! inflation, fees) for collecting funds.
//!
//! By way of example, the Council could vote to fund the Treasury with a portion of the block
//! reward and use the funds to pay developers.
//!
//! ### Tipping
//!
//! A separate subsystem exists to allow for an agile "tipping" process, whereby a reward may be
//! given without first having a pre-determined stakeholder group come to consensus on how much
//! should be paid.
//!
//! A group of `Tippers` is determined through the config `Config`. After half of these have declared
//! some amount that they believe a particular reported reason deserves, then a countdown period is
//! entered where any remaining members can declare their tip amounts also. After the close of the
//! countdown period, the median of all declared tips is paid to the reported beneficiary, along
//! with any finders fee, in case of a public (and bonded) original report.
//!
//! ### Bounty
//!
//! A Bounty Spending is a reward for a specified body of work - or specified set of objectives - that
//! needs to be executed for a predefined Treasury amount to be paid out. A curator is assigned after
//! the bounty is approved and funded by Council, to be delegated
//! with the responsibility of assigning a payout address once the specified set of objectives is completed.
//!
//! After the Council has activated a bounty, it delegates the work that requires expertise to a curator
//! in exchange of a deposit. Once the curator accepts the bounty, they
//! get to close the Active bounty. Closing the Active bounty enacts a delayed payout to the payout
//! address, the curator fee and the return of the curator deposit. The
//! delay allows for intervention through regular democracy. The Council gets to unassign the curator,
//! resulting in a new curator election. The Council also gets to cancel
//! the bounty if deemed necessary before assigning a curator or once the bounty is active or payout
//! is pending, resulting in the slash of the curator's deposit.
//!
//!
//! ### Terminology
//!
//! - **Proposal:** A suggestion to allocate funds from the pot to a beneficiary.
//! - **Beneficiary:** An account who will receive the funds from a proposal iff
//! the proposal is approved.
//! - **Deposit:** Funds that a proposer must lock when making a proposal. The
//! deposit will be returned or slashed if the proposal is approved or rejected
//! respectively.
//! - **Pot:** Unspent funds accumulated by the treasury module.
//!
//! Tipping protocol:
//! - **Tipping:** The process of gathering declarations of amounts to tip and taking the median
//!   amount to be transferred from the treasury to a beneficiary account.
//! - **Tip Reason:** The reason for a tip; generally a URL which embodies or explains why a
//!   particular individual (identified by an account ID) is worthy of a recognition by the
//!   treasury.
//! - **Finder:** The original public reporter of some reason for tipping.
//! - **Finders Fee:** Some proportion of the tip amount that is paid to the reporter of the tip,
//!   rather than the main beneficiary.
//!
//! Bounty:
//! - **Bounty spending proposal:** A proposal to reward a predefined body of work upon completion by
//! the Treasury.
//! - **Proposer:** An account proposing a bounty spending.
//! - **Curator:** An account managing the bounty and assigning a payout address receiving the reward
//! for the completion of work.
//! - **Deposit:** The amount held on deposit for placing a bounty proposal plus the amount held on
//! deposit per byte within the bounty description.
//! - **Curator deposit:** The payment from a candidate willing to curate an approved bounty. The deposit
//! is returned when/if the bounty is completed.
//! - **Bounty value:** The total amount that should be paid to the Payout Address if the bounty is
//! rewarded.
//! - **Payout address:** The account to which the total or part of the bounty is assigned to.
//! - **Payout Delay:** The delay period for which a bounty beneficiary needs to wait before claiming.
//! - **Curator fee:** The reserved upfront payment for a curator for work related to the bounty.
//!
//! ## Interface
//!
//! ### Dispatchable Functions
//!
//! General spending/proposal protocol:
//! - `propose_spend` - Make a spending proposal and stake the required deposit.
//! - `reject_proposal` - Reject a proposal, slashing the deposit.
//! - `approve_proposal` - Accept the proposal, returning the deposit.
//!
//! Tipping protocol:
//! - `report_awesome` - Report something worthy of a tip and register for a finders fee.
//! - `retract_tip` - Retract a previous (finders fee registered) report.
//! - `tip_new` - Report an item worthy of a tip and declare a specific amount to tip.
//! - `tip` - Declare or redeclare an amount to tip for a particular reason.
//! - `close_tip` - Close and pay out a tip.
//!
//! Bounty protocol:
//! - `propose_bounty` - Propose a specific treasury amount to be earmarked for a predefined set of
//! tasks and stake the required deposit.
//! - `approve_bounty` - Accept a specific treasury amount to be earmarked for a predefined body of work.
//! - `propose_curator` - Assign an account to a bounty as candidate curator.
//! - `accept_curator` - Accept a bounty assignment from the Council, setting a curator deposit.
//! - `extend_bounty_expiry` - Extend the expiry block number of the bounty and stay active.
//! - `award_bounty` - Close and pay out the specified amount for the completed work.
//! - `claim_bounty` - Claim a specific bounty amount from the Payout Address.
//! - `unassign_curator` - Unassign an accepted curator from a specific earmark.
//! - `close_bounty` - Cancel the earmark for a specific treasury amount and close the bounty.
//!
//!
//! ## GenesisConfig
//!
//! The Treasury module depends on the [`GenesisConfig`](./struct.GenesisConfig.html).

#![cfg_attr(not(feature = "std"), no_std)]

mod tests;
mod benchmarking;
pub mod weights;

#[cfg(feature = "std")]
use serde::{Serialize, Deserialize};
use sp_std::prelude::*;
use frame_support::{decl_module, decl_storage, decl_event, ensure, print, decl_error, Parameter};
use frame_support::traits::{
	Currency, Get, Imbalance, OnUnbalanced, ExistenceRequirement::{KeepAlive, AllowDeath},
	ReservableCurrency, WithdrawReasons
};
use sp_runtime::{Permill, ModuleId, Percent, RuntimeDebug, DispatchResult, traits::{
	Zero, StaticLookup, AccountIdConversion, Saturating, Hash, BadOrigin
}};
use frame_support::dispatch::DispatchResultWithPostInfo;
use frame_support::weights::{Weight, DispatchClass};
use frame_support::traits::{Contains, ContainsLengthBound, EnsureOrigin};
use codec::{Encode, Decode};
use frame_system::{self as system, ensure_signed};
pub use weights::WeightInfo;

type BalanceOf<T, I> =
<<<<<<< HEAD
	<<T as Trait<I>>::Currency as Currency<<T as frame_system::Config>::AccountId>>::Balance;
type PositiveImbalanceOf<T, I> =
	<<T as Trait<I>>::Currency as Currency<<T as frame_system::Config>::AccountId>>::PositiveImbalance;
type NegativeImbalanceOf<T, I> =
	<<T as Trait<I>>::Currency as Currency<<T as frame_system::Config>::AccountId>>::NegativeImbalance;
=======
	<<T as Config<I>>::Currency as Currency<<T as frame_system::Config>::AccountId>>::Balance;
type PositiveImbalanceOf<T, I> =
	<<T as Config<I>>::Currency as Currency<<T as frame_system::Config>::AccountId>>::PositiveImbalance;
type NegativeImbalanceOf<T, I> =
	<<T as Config<I>>::Currency as Currency<<T as frame_system::Config>::AccountId>>::NegativeImbalance;
>>>>>>> 21fe14af

pub trait Config<I=DefaultInstance>: frame_system::Config {
	/// The treasury's module id, used for deriving its sovereign account ID.
	type ModuleId: Get<ModuleId>;

	/// The staking balance.
	type Currency: Currency<Self::AccountId> + ReservableCurrency<Self::AccountId>;

	/// Origin from which approvals must come.
	type ApproveOrigin: EnsureOrigin<Self::Origin>;

	/// Origin from which rejections must come.
	type RejectOrigin: EnsureOrigin<Self::Origin>;

	/// Origin from which tippers must come.
	///
	/// `ContainsLengthBound::max_len` must be cost free (i.e. no storage read or heavy operation).
	type Tippers: Contains<Self::AccountId> + ContainsLengthBound;

	/// The period for which a tip remains open after is has achieved threshold tippers.
	type TipCountdown: Get<Self::BlockNumber>;

	/// The percent of the final tip which goes to the original reporter of the tip.
	type TipFindersFee: Get<Percent>;

	/// The amount held on deposit for placing a tip report.
	type TipReportDepositBase: Get<BalanceOf<Self, I>>;

	/// The amount held on deposit per byte within the tip report reason or bounty description.
	type DataDepositPerByte: Get<BalanceOf<Self, I>>;

	/// The overarching event type.
	type Event: From<Event<Self, I>> + Into<<Self as frame_system::Config>::Event>;

	/// Handler for the unbalanced decrease when slashing for a rejected proposal or bounty.
	type OnSlash: OnUnbalanced<NegativeImbalanceOf<Self, I>>;

	/// Fraction of a proposal's value that should be bonded in order to place the proposal.
	/// An accepted proposal gets these back. A rejected proposal does not.
	type ProposalBond: Get<Permill>;

	/// Minimum amount of funds that should be placed in a deposit for making a proposal.
	type ProposalBondMinimum: Get<BalanceOf<Self, I>>;

	/// Period between successive spends.
	type SpendPeriod: Get<Self::BlockNumber>;

	/// Percentage of spare funds (if any) that are burnt per spend period.
	type Burn: Get<Permill>;

	/// The amount held on deposit for placing a bounty proposal.
	type BountyDepositBase: Get<BalanceOf<Self, I>>;

	/// The delay period for which a bounty beneficiary need to wait before claim the payout.
	type BountyDepositPayoutDelay: Get<Self::BlockNumber>;

	/// Bounty duration in blocks.
	type BountyUpdatePeriod: Get<Self::BlockNumber>;

	/// Percentage of the curator fee that will be reserved upfront as deposit for bounty curator.
	type BountyCuratorDeposit: Get<Permill>;

	/// Minimum value for a bounty.
	type BountyValueMinimum: Get<BalanceOf<Self, I>>;

	/// Maximum acceptable reason length.
	type MaximumReasonLength: Get<u32>;

	/// Handler for the unbalanced decrease when treasury funds are burned.
	type BurnDestination: OnUnbalanced<NegativeImbalanceOf<Self, I>>;

	/// Weight information for extrinsics in this pallet.
	type WeightInfo: WeightInfo;
}

/// An index of a proposal. Just a `u32`.
pub type ProposalIndex = u32;

/// A spending proposal.
#[cfg_attr(feature = "std", derive(Serialize, Deserialize))]
#[derive(Encode, Decode, Clone, PartialEq, Eq, RuntimeDebug)]
pub struct Proposal<AccountId, Balance> {
	/// The account proposing it.
	proposer: AccountId,
	/// The (total) amount that should be paid if the proposal is accepted.
	value: Balance,
	/// The account to whom the payment should be made if the proposal is accepted.
	beneficiary: AccountId,
	/// The amount held on deposit (reserved) for making this proposal.
	bond: Balance,
}

/// An open tipping "motion". Retains all details of a tip including information on the finder
/// and the members who have voted.
#[derive(Clone, Eq, PartialEq, Encode, Decode, RuntimeDebug)]
pub struct OpenTip<
	AccountId: Parameter,
	Balance: Parameter,
	BlockNumber: Parameter,
	Hash: Parameter,
> {
	/// The hash of the reason for the tip. The reason should be a human-readable UTF-8 encoded string. A URL would be
	/// sensible.
	reason: Hash,
	/// The account to be tipped.
	who: AccountId,
	/// The account who began this tip.
	finder: AccountId,
	/// The amount held on deposit for this tip.
	deposit: Balance,
	/// The block number at which this tip will close if `Some`. If `None`, then no closing is
	/// scheduled.
	closes: Option<BlockNumber>,
	/// The members who have voted for this tip. Sorted by AccountId.
	tips: Vec<(AccountId, Balance)>,
	/// Whether this tip should result in the finder taking a fee.
	finders_fee: bool,
}

/// An index of a bounty. Just a `u32`.
pub type BountyIndex = u32;

/// A bounty proposal.
#[derive(Encode, Decode, Clone, PartialEq, Eq, RuntimeDebug)]
pub struct Bounty<AccountId, Balance, BlockNumber> {
	/// The account proposing it.
	proposer: AccountId,
	/// The (total) amount that should be paid if the bounty is rewarded.
	value: Balance,
	/// The curator fee. Included in value.
	fee: Balance,
	/// The deposit of curator.
	curator_deposit: Balance,
	/// The amount held on deposit (reserved) for making this proposal.
	bond: Balance,
	/// The status of this bounty.
	status: BountyStatus<AccountId, BlockNumber>,
}

/// The status of a bounty proposal.
#[derive(Encode, Decode, Clone, PartialEq, Eq, RuntimeDebug)]
pub enum BountyStatus<AccountId, BlockNumber> {
	/// The bounty is proposed and waiting for approval.
	Proposed,
	/// The bounty is approved and waiting to become active at next spend period.
	Approved,
	/// The bounty is funded and waiting for curator assignment.
	Funded,
	/// A curator has been proposed by the `ApproveOrigin`. Waiting for acceptance from the curator.
	CuratorProposed {
		/// The assigned curator of this bounty.
		curator: AccountId,
	},
	/// The bounty is active and waiting to be awarded.
	Active {
		/// The curator of this bounty.
		curator: AccountId,
		/// An update from the curator is due by this block, else they are considered inactive.
		update_due: BlockNumber,
	},
	/// The bounty is awarded and waiting to released after a delay.
	PendingPayout {
		/// The curator of this bounty.
		curator: AccountId,
		/// The beneficiary of the bounty.
		beneficiary: AccountId,
		/// When the bounty can be claimed.
		unlock_at: BlockNumber,
	},
}

decl_storage! {
	trait Store for Module<T: Config<I>, I: Instance=DefaultInstance> as Treasury {
		/// Number of proposals that have been made.
		ProposalCount get(fn proposal_count): ProposalIndex;

		/// Proposals that have been made.
		Proposals get(fn proposals):
			map hasher(twox_64_concat) ProposalIndex
			=> Option<Proposal<T::AccountId, BalanceOf<T, I>>>;

		/// Proposal indices that have been approved but not yet awarded.
		Approvals get(fn approvals): Vec<ProposalIndex>;

		/// Tips that are not yet completed. Keyed by the hash of `(reason, who)` from the value.
		/// This has the insecure enumerable hash function since the key itself is already
		/// guaranteed to be a secure hash.
		pub Tips get(fn tips):
			map hasher(twox_64_concat) T::Hash
			=> Option<OpenTip<T::AccountId, BalanceOf<T, I>, T::BlockNumber, T::Hash>>;

		/// Simple preimage lookup from the reason's hash to the original data. Again, has an
		/// insecure enumerable hash since the key is guaranteed to be the result of a secure hash.
		pub Reasons get(fn reasons): map hasher(identity) T::Hash => Option<Vec<u8>>;

		/// Number of bounty proposals that have been made.
		pub BountyCount get(fn bounty_count): BountyIndex;

		/// Bounties that have been made.
		pub Bounties get(fn bounties):
			map hasher(twox_64_concat) BountyIndex
			=> Option<Bounty<T::AccountId, BalanceOf<T, I>, T::BlockNumber>>;

		/// The description of each bounty.
		pub BountyDescriptions get(fn bounty_descriptions): map hasher(twox_64_concat) BountyIndex => Option<Vec<u8>>;

		/// Bounty indices that have been approved but not yet funded.
		pub BountyApprovals get(fn bounty_approvals): Vec<BountyIndex>;
	}
	add_extra_genesis {
		build(|_config| {
			// Create Treasury account
			let account_id = <Module<T, I>>::account_id();
			let min = T::Currency::minimum_balance();
			if T::Currency::free_balance(&account_id) < min {
				let _ = T::Currency::make_free_balance_be(
					&account_id,
					min,
				);
			}
		});
	}
}

decl_event!(
	pub enum Event<T, I=DefaultInstance>
	where
		Balance = BalanceOf<T, I>,
		<T as frame_system::Config>::AccountId,
		<T as frame_system::Config>::Hash,
	{
		/// New proposal. \[proposal_index\]
		Proposed(ProposalIndex),
		/// We have ended a spend period and will now allocate funds. \[budget_remaining\]
		Spending(Balance),
		/// Some funds have been allocated. \[proposal_index, award, beneficiary\]
		Awarded(ProposalIndex, Balance, AccountId),
		/// A proposal was rejected; funds were slashed. \[proposal_index, slashed\]
		Rejected(ProposalIndex, Balance),
		/// Some of our funds have been burnt. \[burn\]
		Burnt(Balance),
		/// Spending has finished; this is the amount that rolls over until next spend.
		/// \[budget_remaining\]
		Rollover(Balance),
		/// Some funds have been deposited. \[deposit\]
		Deposit(Balance),
		/// A new tip suggestion has been opened. \[tip_hash\]
		NewTip(Hash),
		/// A tip suggestion has reached threshold and is closing. \[tip_hash\]
		TipClosing(Hash),
		/// A tip suggestion has been closed. \[tip_hash, who, payout\]
		TipClosed(Hash, AccountId, Balance),
		/// A tip suggestion has been retracted. \[tip_hash\]
		TipRetracted(Hash),
		/// New bounty proposal. [index]
		BountyProposed(BountyIndex),
		/// A bounty proposal was rejected; funds were slashed. [index, bond]
		BountyRejected(BountyIndex, Balance),
		/// A bounty proposal is funded and became active. [index]
		BountyBecameActive(BountyIndex),
		/// A bounty is awarded to a beneficiary. [index, beneficiary]
		BountyAwarded(BountyIndex, AccountId),
		/// A bounty is claimed by beneficiary. [index, payout, beneficiary]
		BountyClaimed(BountyIndex, Balance, AccountId),
		/// A bounty is cancelled. [index]
		BountyCanceled(BountyIndex),
		/// A bounty expiry is extended. [index]
		BountyExtended(BountyIndex),
	}
);

decl_error! {
	/// Error for the treasury module.
	pub enum Error for Module<T: Config<I>, I: Instance> {
		/// Proposer's balance is too low.
		InsufficientProposersBalance,
		/// No proposal or bounty at that index.
		InvalidIndex,
		/// The reason given is just too big.
		ReasonTooBig,
		/// The tip was already found/started.
		AlreadyKnown,
		/// The tip hash is unknown.
		UnknownTip,
		/// The account attempting to retract the tip is not the finder of the tip.
		NotFinder,
		/// The tip cannot be claimed/closed because there are not enough tippers yet.
		StillOpen,
		/// The tip cannot be claimed/closed because it's still in the countdown period.
		Premature,
		/// The bounty status is unexpected.
		UnexpectedStatus,
		/// Require bounty curator.
		RequireCurator,
		/// Invalid bounty value.
		InvalidValue,
		/// Invalid bounty fee.
		InvalidFee,
		/// A bounty payout is pending.
		/// To cancel the bounty, you must unassign and slash the curator.
		PendingPayout,
	}
}

decl_module! {
	pub struct Module<T: Config<I>, I: Instance=DefaultInstance>
		for enum Call
		where origin: T::Origin
	{
		/// Fraction of a proposal's value that should be bonded in order to place the proposal.
		/// An accepted proposal gets these back. A rejected proposal does not.
		const ProposalBond: Permill = T::ProposalBond::get();

		/// Minimum amount of funds that should be placed in a deposit for making a proposal.
		const ProposalBondMinimum: BalanceOf<T, I> = T::ProposalBondMinimum::get();

		/// Period between successive spends.
		const SpendPeriod: T::BlockNumber = T::SpendPeriod::get();

		/// Percentage of spare funds (if any) that are burnt per spend period.
		const Burn: Permill = T::Burn::get();

		/// The period for which a tip remains open after is has achieved threshold tippers.
		const TipCountdown: T::BlockNumber = T::TipCountdown::get();

		/// The amount of the final tip which goes to the original reporter of the tip.
		const TipFindersFee: Percent = T::TipFindersFee::get();

		/// The amount held on deposit for placing a tip report.
		const TipReportDepositBase: BalanceOf<T, I> = T::TipReportDepositBase::get();

		/// The amount held on deposit per byte within the tip report reason or bounty description.
		const DataDepositPerByte: BalanceOf<T, I> = T::DataDepositPerByte::get();

		/// The treasury's module id, used for deriving its sovereign account ID.
		const ModuleId: ModuleId = T::ModuleId::get();

		/// The amount held on deposit for placing a bounty proposal.
		const BountyDepositBase: BalanceOf<T, I> = T::BountyDepositBase::get();

		/// The delay period for which a bounty beneficiary need to wait before claim the payout.
		const BountyDepositPayoutDelay: T::BlockNumber = T::BountyDepositPayoutDelay::get();

		/// Percentage of the curator fee that will be reserved upfront as deposit for bounty curator.
		const BountyCuratorDeposit: Permill = T::BountyCuratorDeposit::get();

		const BountyValueMinimum: BalanceOf<T, I> = T::BountyValueMinimum::get();

		/// Maximum acceptable reason length.
		const MaximumReasonLength: u32 = T::MaximumReasonLength::get();

		type Error = Error<T, I>;

		fn deposit_event() = default;

		/// Put forward a suggestion for spending. A deposit proportional to the value
		/// is reserved and slashed if the proposal is rejected. It is returned once the
		/// proposal is awarded.
		///
		/// # <weight>
		/// - Complexity: O(1)
		/// - DbReads: `ProposalCount`, `origin account`
		/// - DbWrites: `ProposalCount`, `Proposals`, `origin account`
		/// # </weight>
		#[weight = T::WeightInfo::propose_spend()]
		fn propose_spend(
			origin,
			#[compact] value: BalanceOf<T, I>,
			beneficiary: <T::Lookup as StaticLookup>::Source
		) {
			let proposer = ensure_signed(origin)?;
			let beneficiary = T::Lookup::lookup(beneficiary)?;

			let bond = Self::calculate_bond(value);
			T::Currency::reserve(&proposer, bond)
				.map_err(|_| Error::<T, I>::InsufficientProposersBalance)?;

			let c = Self::proposal_count();
			<ProposalCount<I>>::put(c + 1);
			<Proposals<T, I>>::insert(c, Proposal { proposer, value, beneficiary, bond });

			Self::deposit_event(RawEvent::Proposed(c));
		}

		/// Reject a proposed spend. The original deposit will be slashed.
		///
		/// May only be called from `T::RejectOrigin`.
		///
		/// # <weight>
		/// - Complexity: O(1)
		/// - DbReads: `Proposals`, `rejected proposer account`
		/// - DbWrites: `Proposals`, `rejected proposer account`
		/// # </weight>
		#[weight = (T::WeightInfo::reject_proposal(), DispatchClass::Operational)]
		fn reject_proposal(origin, #[compact] proposal_id: ProposalIndex) {
			T::RejectOrigin::ensure_origin(origin)?;

			let proposal = <Proposals<T, I>>::take(&proposal_id).ok_or(Error::<T, I>::InvalidIndex)?;
			let value = proposal.bond;
			let imbalance = T::Currency::slash_reserved(&proposal.proposer, value).0;
			T::OnSlash::on_unbalanced(imbalance);

			Self::deposit_event(Event::<T, I>::Rejected(proposal_id, value));
		}

		/// Approve a proposal. At a later time, the proposal will be allocated to the beneficiary
		/// and the original deposit will be returned.
		///
		/// May only be called from `T::ApproveOrigin`.
		///
		/// # <weight>
		/// - Complexity: O(1).
		/// - DbReads: `Proposals`, `Approvals`
		/// - DbWrite: `Approvals`
		/// # </weight>
		#[weight = (T::WeightInfo::approve_proposal(), DispatchClass::Operational)]
		fn approve_proposal(origin, #[compact] proposal_id: ProposalIndex) {
			T::ApproveOrigin::ensure_origin(origin)?;

			ensure!(<Proposals<T, I>>::contains_key(proposal_id), Error::<T, I>::InvalidIndex);
			Approvals::<I>::append(proposal_id);
		}

		/// Report something `reason` that deserves a tip and claim any eventual the finder's fee.
		///
		/// The dispatch origin for this call must be _Signed_.
		///
		/// Payment: `TipReportDepositBase` will be reserved from the origin account, as well as
		/// `DataDepositPerByte` for each byte in `reason`.
		///
		/// - `reason`: The reason for, or the thing that deserves, the tip; generally this will be
		///   a UTF-8-encoded URL.
		/// - `who`: The account which should be credited for the tip.
		///
		/// Emits `NewTip` if successful.
		///
		/// # <weight>
		/// - Complexity: `O(R)` where `R` length of `reason`.
		///   - encoding and hashing of 'reason'
		/// - DbReads: `Reasons`, `Tips`
		/// - DbWrites: `Reasons`, `Tips`
		/// # </weight>
		#[weight = T::WeightInfo::report_awesome(reason.len() as u32)]
		fn report_awesome(origin, reason: Vec<u8>, who: T::AccountId) {
			let finder = ensure_signed(origin)?;

			ensure!(reason.len() <= T::MaximumReasonLength::get() as usize, Error::<T, I>::ReasonTooBig);

			let reason_hash = T::Hashing::hash(&reason[..]);
			ensure!(!Reasons::<T, I>::contains_key(&reason_hash), Error::<T, I>::AlreadyKnown);
			let hash = T::Hashing::hash_of(&(&reason_hash, &who));
			ensure!(!Tips::<T, I>::contains_key(&hash), Error::<T, I>::AlreadyKnown);

			let deposit = T::TipReportDepositBase::get()
				+ T::DataDepositPerByte::get() * (reason.len() as u32).into();
			T::Currency::reserve(&finder, deposit)?;

			Reasons::<T, I>::insert(&reason_hash, &reason);
			let tip = OpenTip {
				reason: reason_hash,
				who,
				finder,
				deposit,
				closes: None,
				tips: vec![],
				finders_fee: true
			};
			Tips::<T, I>::insert(&hash, tip);
			Self::deposit_event(RawEvent::NewTip(hash));
		}

		/// Retract a prior tip-report from `report_awesome`, and cancel the process of tipping.
		///
		/// If successful, the original deposit will be unreserved.
		///
		/// The dispatch origin for this call must be _Signed_ and the tip identified by `hash`
		/// must have been reported by the signing account through `report_awesome` (and not
		/// through `tip_new`).
		///
		/// - `hash`: The identity of the open tip for which a tip value is declared. This is formed
		///   as the hash of the tuple of the original tip `reason` and the beneficiary account ID.
		///
		/// Emits `TipRetracted` if successful.
		///
		/// # <weight>
		/// - Complexity: `O(1)`
		///   - Depends on the length of `T::Hash` which is fixed.
		/// - DbReads: `Tips`, `origin account`
		/// - DbWrites: `Reasons`, `Tips`, `origin account`
		/// # </weight>
		#[weight = T::WeightInfo::retract_tip()]
		fn retract_tip(origin, hash: T::Hash) {
			let who = ensure_signed(origin)?;
			let tip = Tips::<T, I>::get(&hash).ok_or(Error::<T, I>::UnknownTip)?;
			ensure!(tip.finder == who, Error::<T, I>::NotFinder);

			Reasons::<T, I>::remove(&tip.reason);
			Tips::<T, I>::remove(&hash);
			if !tip.deposit.is_zero() {
				let _ = T::Currency::unreserve(&who, tip.deposit);
			}
			Self::deposit_event(RawEvent::TipRetracted(hash));
		}

		/// Give a tip for something new; no finder's fee will be taken.
		///
		/// The dispatch origin for this call must be _Signed_ and the signing account must be a
		/// member of the `Tippers` set.
		///
		/// - `reason`: The reason for, or the thing that deserves, the tip; generally this will be
		///   a UTF-8-encoded URL.
		/// - `who`: The account which should be credited for the tip.
		/// - `tip_value`: The amount of tip that the sender would like to give. The median tip
		///   value of active tippers will be given to the `who`.
		///
		/// Emits `NewTip` if successful.
		///
		/// # <weight>
		/// - Complexity: `O(R + T)` where `R` length of `reason`, `T` is the number of tippers.
		///   - `O(T)`: decoding `Tipper` vec of length `T`
		///     `T` is charged as upper bound given by `ContainsLengthBound`.
		///     The actual cost depends on the implementation of `T::Tippers`.
		///   - `O(R)`: hashing and encoding of reason of length `R`
		/// - DbReads: `Tippers`, `Reasons`
		/// - DbWrites: `Reasons`, `Tips`
		/// # </weight>
		#[weight = T::WeightInfo::tip_new(reason.len() as u32, T::Tippers::max_len() as u32)]
		fn tip_new(origin, reason: Vec<u8>, who: T::AccountId, #[compact] tip_value: BalanceOf<T, I>) {
			let tipper = ensure_signed(origin)?;
			ensure!(T::Tippers::contains(&tipper), BadOrigin);
			let reason_hash = T::Hashing::hash(&reason[..]);
			ensure!(!Reasons::<T, I>::contains_key(&reason_hash), Error::<T, I>::AlreadyKnown);
			let hash = T::Hashing::hash_of(&(&reason_hash, &who));

			Reasons::<T, I>::insert(&reason_hash, &reason);
			Self::deposit_event(RawEvent::NewTip(hash.clone()));
			let tips = vec![(tipper.clone(), tip_value)];
			let tip = OpenTip {
				reason: reason_hash,
				who,
				finder: tipper,
				deposit: Zero::zero(),
				closes: None,
				tips,
				finders_fee: false,
			};
			Tips::<T, I>::insert(&hash, tip);
		}

		/// Declare a tip value for an already-open tip.
		///
		/// The dispatch origin for this call must be _Signed_ and the signing account must be a
		/// member of the `Tippers` set.
		///
		/// - `hash`: The identity of the open tip for which a tip value is declared. This is formed
		///   as the hash of the tuple of the hash of the original tip `reason` and the beneficiary
		///   account ID.
		/// - `tip_value`: The amount of tip that the sender would like to give. The median tip
		///   value of active tippers will be given to the `who`.
		///
		/// Emits `TipClosing` if the threshold of tippers has been reached and the countdown period
		/// has started.
		///
		/// # <weight>
		/// - Complexity: `O(T)` where `T` is the number of tippers.
		///   decoding `Tipper` vec of length `T`, insert tip and check closing,
		///   `T` is charged as upper bound given by `ContainsLengthBound`.
		///   The actual cost depends on the implementation of `T::Tippers`.
		///
		///   Actually weight could be lower as it depends on how many tips are in `OpenTip` but it
		///   is weighted as if almost full i.e of length `T-1`.
		/// - DbReads: `Tippers`, `Tips`
		/// - DbWrites: `Tips`
		/// # </weight>
		#[weight = T::WeightInfo::tip(T::Tippers::max_len() as u32)]
		fn tip(origin, hash: T::Hash, #[compact] tip_value: BalanceOf<T, I>) {
			let tipper = ensure_signed(origin)?;
			ensure!(T::Tippers::contains(&tipper), BadOrigin);

			let mut tip = Tips::<T, I>::get(hash).ok_or(Error::<T, I>::UnknownTip)?;
			if Self::insert_tip_and_check_closing(&mut tip, tipper, tip_value) {
				Self::deposit_event(RawEvent::TipClosing(hash.clone()));
			}
			Tips::<T, I>::insert(&hash, tip);
		}

		/// Close and payout a tip.
		///
		/// The dispatch origin for this call must be _Signed_.
		///
		/// The tip identified by `hash` must have finished its countdown period.
		///
		/// - `hash`: The identity of the open tip for which a tip value is declared. This is formed
		///   as the hash of the tuple of the original tip `reason` and the beneficiary account ID.
		///
		/// # <weight>
		/// - Complexity: `O(T)` where `T` is the number of tippers.
		///   decoding `Tipper` vec of length `T`.
		///   `T` is charged as upper bound given by `ContainsLengthBound`.
		///   The actual cost depends on the implementation of `T::Tippers`.
		/// - DbReads: `Tips`, `Tippers`, `tip finder`
		/// - DbWrites: `Reasons`, `Tips`, `Tippers`, `tip finder`
		/// # </weight>
		#[weight = T::WeightInfo::close_tip(T::Tippers::max_len() as u32)]
		fn close_tip(origin, hash: T::Hash) {
			ensure_signed(origin)?;

			let tip = Tips::<T, I>::get(hash).ok_or(Error::<T, I>::UnknownTip)?;
			let n = tip.closes.as_ref().ok_or(Error::<T, I>::StillOpen)?;
			ensure!(system::Module::<T>::block_number() >= *n, Error::<T, I>::Premature);
			// closed.
			Reasons::<T, I>::remove(&tip.reason);
			Tips::<T, I>::remove(hash);
			Self::payout_tip(hash, tip);
		}

		/// Propose a new bounty.
		///
		/// The dispatch origin for this call must be _Signed_.
		///
		/// Payment: `TipReportDepositBase` will be reserved from the origin account, as well as
		/// `DataDepositPerByte` for each byte in `reason`. It will be unreserved upon approval,
		/// or slashed when rejected.
		///
		/// - `curator`: The curator account whom will manage this bounty.
		/// - `fee`: The curator fee.
		/// - `value`: The total payment amount of this bounty, curator fee included.
		/// - `description`: The description of this bounty.
		#[weight = T::WeightInfo::propose_bounty(description.len() as u32)]
		fn propose_bounty(
			origin,
			#[compact] value: BalanceOf<T, I>,
			description: Vec<u8>,
		) {
			let proposer = ensure_signed(origin)?;
			Self::create_bounty(proposer, description, value)?;
		}

		/// Approve a bounty proposal. At a later time, the bounty will be funded and become active
		/// and the original deposit will be returned.
		///
		/// May only be called from `T::ApproveOrigin`.
		///
		/// # <weight>
		/// - O(1).
		/// - Limited storage reads.
		/// - One DB change.
		/// # </weight>
		#[weight = T::WeightInfo::approve_bounty()]
		fn approve_bounty(origin, #[compact] bounty_id: ProposalIndex) {
			T::ApproveOrigin::ensure_origin(origin)?;

			Bounties::<T, I>::try_mutate_exists(bounty_id, |maybe_bounty| -> DispatchResult {
				let mut bounty = maybe_bounty.as_mut().ok_or(Error::<T, I>::InvalidIndex)?;
				ensure!(bounty.status == BountyStatus::Proposed, Error::<T, I>::UnexpectedStatus);

				bounty.status = BountyStatus::Approved;

				BountyApprovals::<I>::append(bounty_id);

				Ok(())
			})?;
		}

		/// Assign a curator to a funded bounty.
		///
		/// May only be called from `T::ApproveOrigin`.
		///
		/// # <weight>
		/// - O(1).
		/// - Limited storage reads.
		/// - One DB change.
		/// # </weight>
		#[weight = T::WeightInfo::propose_curator()]
		fn propose_curator(
			origin,
			#[compact] bounty_id: ProposalIndex,
			curator: <T::Lookup as StaticLookup>::Source,
			#[compact] fee: BalanceOf<T, I>,
		) {
			T::ApproveOrigin::ensure_origin(origin)?;

			let curator = T::Lookup::lookup(curator)?;
			Bounties::<T, I>::try_mutate_exists(bounty_id, |maybe_bounty| -> DispatchResult {
				let mut bounty = maybe_bounty.as_mut().ok_or(Error::<T, I>::InvalidIndex)?;
				match bounty.status {
					BountyStatus::Funded | BountyStatus::CuratorProposed { .. } => {},
					_ => return Err(Error::<T, I>::UnexpectedStatus.into()),
				};

				ensure!(fee < bounty.value, Error::<T, I>::InvalidFee);

				bounty.status = BountyStatus::CuratorProposed { curator };
				bounty.fee = fee;

				Ok(())
			})?;
		}

		/// Unassign curator from a bounty.
		///
		/// This function can only be called by the `RejectOrigin` a signed origin.
		///
		/// If this function is called by the `RejectOrigin`, we assume that the curator is malicious
		/// or inactive. As a result, we will slash the curator when possible.
		///
		/// If the origin is the curator, we take this as a sign they are unable to do their job and
		/// they willingly give up. We could slash them, but for now we allow them to recover their
		/// deposit and exit without issue. (We may want to change this if it is abused.)
		///
		/// Finally, the origin can be anyone if and only if the curator is "inactive". This allows
		/// anyone in the community to call out that a curator is not doing their due diligence, and
		/// we should pick a new curator. In this case the curator should also be slashed.
		///
		/// # <weight>
		/// - O(1).
		/// - Limited storage reads.
		/// - One DB change.
		/// # </weight>
		#[weight = T::WeightInfo::unassign_curator()]
		fn unassign_curator(
			origin,
			#[compact] bounty_id: ProposalIndex,
		) {
			let maybe_sender = ensure_signed(origin.clone())
				.map(Some)
				.or_else(|_| T::RejectOrigin::ensure_origin(origin).map(|_| None))?;

			Bounties::<T, I>::try_mutate_exists(bounty_id, |maybe_bounty| -> DispatchResult {
				let mut bounty = maybe_bounty.as_mut().ok_or(Error::<T, I>::InvalidIndex)?;

				let slash_curator = |curator: &T::AccountId, curator_deposit: &mut BalanceOf<T, I>| {
					let imbalance = T::Currency::slash_reserved(curator, *curator_deposit).0;
					T::OnSlash::on_unbalanced(imbalance);
					*curator_deposit = Zero::zero();
				};

				match bounty.status {
					BountyStatus::Proposed | BountyStatus::Approved | BountyStatus::Funded => {
						// No curator to unassign at this point.
						return Err(Error::<T, I>::UnexpectedStatus.into())
					}
					BountyStatus::CuratorProposed { ref curator } => {
						// A curator has been proposed, but not accepted yet.
						// Either `RejectOrigin` or the proposed curator can unassign the curator.
						ensure!(maybe_sender.map_or(true, |sender| sender == *curator), BadOrigin);
					},
					BountyStatus::Active { ref curator, ref update_due } => {
						// The bounty is active.
						match maybe_sender {
							// If the `RejectOrigin` is calling this function, slash the curator.
							None => {
								slash_curator(curator, &mut bounty.curator_deposit);
								// Continue to change bounty status below...
							},
							Some(sender) => {
								// If the sender is not the curator, and the curator is inactive,
								// slash the curator.
								if sender != *curator {
									let block_number = system::Module::<T>::block_number();
									if *update_due < block_number {
										slash_curator(curator, &mut bounty.curator_deposit);
										// Continue to change bounty status below...
									} else {
										// Curator has more time to give an update.
										return Err(Error::<T, I>::Premature.into())
									}
								} else {
									// Else this is the curator, willingly giving up their role.
									// Give back their deposit.
									let _ = T::Currency::unreserve(&curator, bounty.curator_deposit);
									// Continue to change bounty status below...
								}
							},
						}
					},
					BountyStatus::PendingPayout { ref curator, .. } => {
						// The bounty is pending payout, so only council can unassign a curator.
						// By doing so, they are claiming the curator is acting maliciously, so
						// we slash the curator.
						ensure!(maybe_sender.is_none(), BadOrigin);
						slash_curator(curator, &mut bounty.curator_deposit);
						// Continue to change bounty status below...
					}
				};

				bounty.status = BountyStatus::Funded;
				Ok(())
			})?;
		}

		/// Accept the curator role for a bounty.
		/// A deposit will be reserved from curator and refund upon successful payout.
		///
		/// May only be called from the curator.
		///
		/// # <weight>
		/// - O(1).
		/// - Limited storage reads.
		/// - One DB change.
		/// # </weight>
		#[weight = T::WeightInfo::accept_curator()]
		fn accept_curator(origin, #[compact] bounty_id: ProposalIndex) {
			let signer = ensure_signed(origin)?;

			Bounties::<T, I>::try_mutate_exists(bounty_id, |maybe_bounty| -> DispatchResult {
				let mut bounty = maybe_bounty.as_mut().ok_or(Error::<T, I>::InvalidIndex)?;

				match bounty.status {
					BountyStatus::CuratorProposed { ref curator } => {
						ensure!(signer == *curator, Error::<T, I>::RequireCurator);

						let deposit = T::BountyCuratorDeposit::get() * bounty.fee;
						T::Currency::reserve(curator, deposit)?;
						bounty.curator_deposit = deposit;

						let update_due = system::Module::<T>::block_number() + T::BountyUpdatePeriod::get();
						bounty.status = BountyStatus::Active { curator: curator.clone(), update_due };

						Ok(())
					},
					_ => Err(Error::<T, I>::UnexpectedStatus.into()),
				}
			})?;
		}

		/// Award bounty to a beneficiary account. The beneficiary will be able to claim the funds after a delay.
		///
		/// The dispatch origin for this call must be the curator of this bounty.
		///
		/// - `bounty_id`: Bounty ID to award.
		/// - `beneficiary`: The beneficiary account whom will receive the payout.
		#[weight = T::WeightInfo::award_bounty()]
		fn award_bounty(origin, #[compact] bounty_id: ProposalIndex, beneficiary: <T::Lookup as StaticLookup>::Source) {
			let signer = ensure_signed(origin)?;
			let beneficiary = T::Lookup::lookup(beneficiary)?;

			Bounties::<T, I>::try_mutate_exists(bounty_id, |maybe_bounty| -> DispatchResult {
				let mut bounty = maybe_bounty.as_mut().ok_or(Error::<T, I>::InvalidIndex)?;
				match &bounty.status {
					BountyStatus::Active {
						curator,
						..
					} => {
						ensure!(signer == *curator, Error::<T, I>::RequireCurator);
					},
					_ => return Err(Error::<T, I>::UnexpectedStatus.into()),
				}
				bounty.status = BountyStatus::PendingPayout {
					curator: signer,
					beneficiary: beneficiary.clone(),
					unlock_at: system::Module::<T>::block_number() + T::BountyDepositPayoutDelay::get(),
				};

				Ok(())
			})?;

			Self::deposit_event(Event::<T, I>::BountyAwarded(bounty_id, beneficiary));
		}

		/// Claim the payout from an awarded bounty after payout delay.
		///
		/// The dispatch origin for this call must be the beneficiary of this bounty.
		///
		/// - `bounty_id`: Bounty ID to claim.
		#[weight = T::WeightInfo::claim_bounty()]
		fn claim_bounty(origin, #[compact] bounty_id: BountyIndex) {
			let _ = ensure_signed(origin)?; // anyone can trigger claim

			Bounties::<T, I>::try_mutate_exists(bounty_id, |maybe_bounty| -> DispatchResult {
				let bounty = maybe_bounty.take().ok_or(Error::<T, I>::InvalidIndex)?;
				if let BountyStatus::PendingPayout { curator, beneficiary, unlock_at } = bounty.status {
					ensure!(system::Module::<T>::block_number() >= unlock_at, Error::<T, I>::Premature);
					let bounty_account = Self::bounty_account_id(bounty_id);
					let balance = T::Currency::free_balance(&bounty_account);
					let fee = bounty.fee.min(balance); // just to be safe
					let payout = balance.saturating_sub(fee);
					let _ = T::Currency::unreserve(&curator, bounty.curator_deposit);
					let _ = T::Currency::transfer(&bounty_account, &curator, fee, AllowDeath); // should not fail
					let _ = T::Currency::transfer(&bounty_account, &beneficiary, payout, AllowDeath); // should not fail
					*maybe_bounty = None;

					BountyDescriptions::<I>::remove(bounty_id);

					Self::deposit_event(Event::<T, I>::BountyClaimed(bounty_id, payout, beneficiary));
					Ok(())
				} else {
					Err(Error::<T, I>::UnexpectedStatus.into())
				}
			})?;
		}

		/// Cancel a proposed or active bounty. All the funds will be sent to treasury and
		/// the curator deposit will be unreserved if possible.
		///
		/// Only `T::RejectOrigin` is able to cancel a bounty.
		///
		/// - `bounty_id`: Bounty ID to cancel.
		#[weight = T::WeightInfo::close_bounty_proposed().max(T::WeightInfo::close_bounty_active())]
		fn close_bounty(origin, #[compact] bounty_id: BountyIndex) -> DispatchResultWithPostInfo {
			T::RejectOrigin::ensure_origin(origin)?;

			Bounties::<T, I>::try_mutate_exists(bounty_id, |maybe_bounty| -> DispatchResultWithPostInfo {
				let bounty = maybe_bounty.as_ref().ok_or(Error::<T, I>::InvalidIndex)?;

				match &bounty.status {
					BountyStatus::Proposed => {
						// The reject origin would like to cancel a proposed bounty.
						BountyDescriptions::<I>::remove(bounty_id);
						let value = bounty.bond;
						let imbalance = T::Currency::slash_reserved(&bounty.proposer, value).0;
						T::OnSlash::on_unbalanced(imbalance);
						*maybe_bounty = None;

						Self::deposit_event(Event::<T, I>::BountyRejected(bounty_id, value));
						// Return early, nothing else to do.
						return Ok(Some(T::WeightInfo::close_bounty_proposed()).into())
					},
					BountyStatus::Approved => {
						// For weight reasons, we don't allow a council to cancel in this phase.
						// We ask for them to wait until it is funded before they can cancel.
						return Err(Error::<T, I>::UnexpectedStatus.into())
					},
					BountyStatus::Funded |
					BountyStatus::CuratorProposed { .. } => {
						// Nothing extra to do besides the removal of the bounty below.
					},
					BountyStatus::Active { curator, .. } => {
						// Cancelled by council, refund deposit of the working curator.
						let _ = T::Currency::unreserve(&curator, bounty.curator_deposit);
						// Then execute removal of the bounty below.
					},
					BountyStatus::PendingPayout { .. } => {
						// Bounty is already pending payout. If council wants to cancel
						// this bounty, it should mean the curator was acting maliciously.
						// So the council should first unassign the curator, slashing their
						// deposit.
						return Err(Error::<T, I>::PendingPayout.into())
					}
				}

				let bounty_account = Self::bounty_account_id(bounty_id);

				BountyDescriptions::<I>::remove(bounty_id);

				let balance = T::Currency::free_balance(&bounty_account);
				let _ = T::Currency::transfer(&bounty_account, &Self::account_id(), balance, AllowDeath); // should not fail
				*maybe_bounty = None;

				Self::deposit_event(Event::<T, I>::BountyCanceled(bounty_id));
				Ok(Some(T::WeightInfo::close_bounty_active()).into())
			})
		}

		/// Extend the expiry time of an active bounty.
		///
		/// The dispatch origin for this call must be the curator of this bounty.
		///
		/// - `bounty_id`: Bounty ID to extend.
		/// - `remark`: additional information.
		#[weight = T::WeightInfo::extend_bounty_expiry()]
		fn extend_bounty_expiry(origin, #[compact] bounty_id: BountyIndex, _remark: Vec<u8>) {
			let signer = ensure_signed(origin)?;

			Bounties::<T, I>::try_mutate_exists(bounty_id, |maybe_bounty| -> DispatchResult {
				let bounty = maybe_bounty.as_mut().ok_or(Error::<T, I>::InvalidIndex)?;

				match bounty.status {
					BountyStatus::Active { ref curator, ref mut update_due } => {
						ensure!(*curator == signer, Error::<T, I>::RequireCurator);
						*update_due = (system::Module::<T>::block_number() + T::BountyUpdatePeriod::get()).max(*update_due);
					},
					_ => return Err(Error::<T, I>::UnexpectedStatus.into()),
				}

				Ok(())
			})?;

			Self::deposit_event(Event::<T, I>::BountyExtended(bounty_id));
		}

		/// # <weight>
		/// - Complexity: `O(A)` where `A` is the number of approvals
		/// - Db reads and writes: `Approvals`, `pot account data`
		/// - Db reads and writes per approval:
		///   `Proposals`, `proposer account data`, `beneficiary account data`
		/// - The weight is overestimated if some approvals got missed.
		/// # </weight>
		fn on_initialize(n: T::BlockNumber) -> Weight {
			// Check to see if we should spend some funds!
			if (n % T::SpendPeriod::get()).is_zero() {
				Self::spend_funds()
			} else {
				0
			}
		}
	}
}

impl<T: Config<I>, I: Instance> Module<T, I> {
	// Add public immutables and private mutables.

	/// The account ID of the treasury pot.
	///
	/// This actually does computation. If you need to keep using it, then make sure you cache the
	/// value and only call this once.
	pub fn account_id() -> T::AccountId {
		T::ModuleId::get().into_account()
	}

	/// The account ID of a bounty account
	pub fn bounty_account_id(id: BountyIndex) -> T::AccountId {
		// only use two byte prefix to support 16 byte account id (used by test)
		// "modl" ++ "py/trsry" ++ "bt" is 14 bytes, and two bytes remaining for bounty index
		T::ModuleId::get().into_sub_account(("bt", id))
	}

	/// The needed bond for a proposal whose spend is `value`.
	fn calculate_bond(value: BalanceOf<T, I>) -> BalanceOf<T, I> {
		T::ProposalBondMinimum::get().max(T::ProposalBond::get() * value)
	}

	/// Given a mutable reference to an `OpenTip`, insert the tip into it and check whether it
	/// closes, if so, then deposit the relevant event and set closing accordingly.
	///
	/// `O(T)` and one storage access.
	fn insert_tip_and_check_closing(
		tip: &mut OpenTip<T::AccountId, BalanceOf<T, I>, T::BlockNumber, T::Hash>,
		tipper: T::AccountId,
		tip_value: BalanceOf<T, I>,
	) -> bool {
		match tip.tips.binary_search_by_key(&&tipper, |x| &x.0) {
			Ok(pos) => tip.tips[pos] = (tipper, tip_value),
			Err(pos) => tip.tips.insert(pos, (tipper, tip_value)),
		}
		Self::retain_active_tips(&mut tip.tips);
		let threshold = (T::Tippers::count() + 1) / 2;
		if tip.tips.len() >= threshold && tip.closes.is_none() {
			tip.closes = Some(system::Module::<T>::block_number() + T::TipCountdown::get());
			true
		} else {
			false
		}
	}

	/// Remove any non-members of `Tippers` from a `tips` vector. `O(T)`.
	fn retain_active_tips(tips: &mut Vec<(T::AccountId, BalanceOf<T, I>)>) {
		let members = T::Tippers::sorted_members();
		let mut members_iter = members.iter();
		let mut member = members_iter.next();
		tips.retain(|(ref a, _)| loop {
			match member {
				None => break false,
				Some(m) if m > a => break false,
				Some(m) => {
					member = members_iter.next();
					if m < a {
						continue
					} else {
						break true;
					}
				}
			}
		});
	}

	/// Execute the payout of a tip.
	///
	/// Up to three balance operations.
	/// Plus `O(T)` (`T` is Tippers length).
	fn payout_tip(hash: T::Hash, tip: OpenTip<T::AccountId, BalanceOf<T, I>, T::BlockNumber, T::Hash>) {
		let mut tips = tip.tips;
		Self::retain_active_tips(&mut tips);
		tips.sort_by_key(|i| i.1);
		let treasury = Self::account_id();
		let max_payout = Self::pot();
		let mut payout = tips[tips.len() / 2].1.min(max_payout);
		if !tip.deposit.is_zero() {
			let _ = T::Currency::unreserve(&tip.finder, tip.deposit);
		}
		if tip.finders_fee {
			if tip.finder != tip.who {
				// pay out the finder's fee.
				let finders_fee = T::TipFindersFee::get() * payout;
				payout -= finders_fee;
				// this should go through given we checked it's at most the free balance, but still
				// we only make a best-effort.
				let _ = T::Currency::transfer(&treasury, &tip.finder, finders_fee, KeepAlive);
			}
		}
		// same as above: best-effort only.
		let _ = T::Currency::transfer(&treasury, &tip.who, payout, KeepAlive);
		Self::deposit_event(RawEvent::TipClosed(hash, tip.who, payout));
	}

	/// Spend some money! returns number of approvals before spend.
	fn spend_funds() -> Weight {
		let mut total_weight: Weight = Zero::zero();

		let mut budget_remaining = Self::pot();
		Self::deposit_event(RawEvent::Spending(budget_remaining));
		let account_id = Self::account_id();

		let mut missed_any = false;
		let mut imbalance = <PositiveImbalanceOf<T, I>>::zero();
		let proposals_len = Approvals::<I>::mutate(|v| {
			let proposals_approvals_len = v.len() as u32;
			v.retain(|&index| {
				// Should always be true, but shouldn't panic if false or we're screwed.
				if let Some(p) = Self::proposals(index) {
					if p.value <= budget_remaining {
						budget_remaining -= p.value;
						<Proposals<T, I>>::remove(index);

						// return their deposit.
						let _ = T::Currency::unreserve(&p.proposer, p.bond);

						// provide the allocation.
						imbalance.subsume(T::Currency::deposit_creating(&p.beneficiary, p.value));

						Self::deposit_event(RawEvent::Awarded(index, p.value, p.beneficiary));
						false
					} else {
						missed_any = true;
						true
					}
				} else {
					false
				}
			});
			proposals_approvals_len
		});

		total_weight += T::WeightInfo::on_initialize_proposals(proposals_len);

		let bounties_len = BountyApprovals::<I>::mutate(|v| {
			let bounties_approval_len = v.len() as u32;
			v.retain(|&index| {
				Bounties::<T, I>::mutate(index, |bounty| {
					// Should always be true, but shouldn't panic if false or we're screwed.
					if let Some(bounty) = bounty {
						if bounty.value <= budget_remaining {
							budget_remaining -= bounty.value;

							bounty.status = BountyStatus::Funded;

							// return their deposit.
							let _ = T::Currency::unreserve(&bounty.proposer, bounty.bond);

							// fund the bounty account
							imbalance.subsume(T::Currency::deposit_creating(&Self::bounty_account_id(index), bounty.value));

							Self::deposit_event(RawEvent::BountyBecameActive(index));
							false
						} else {
							missed_any = true;
							true
						}
					} else {
						false
					}
				})
			});
			bounties_approval_len
		});

		total_weight += T::WeightInfo::on_initialize_bounties(bounties_len);

		if !missed_any {
			// burn some proportion of the remaining budget if we run a surplus.
			let burn = (T::Burn::get() * budget_remaining).min(budget_remaining);
			budget_remaining -= burn;

			let (debit, credit) = T::Currency::pair(burn);
			imbalance.subsume(debit);
			T::BurnDestination::on_unbalanced(credit);
			Self::deposit_event(RawEvent::Burnt(burn))
		}

		// Must never be an error, but better to be safe.
		// proof: budget_remaining is account free balance minus ED;
		// Thus we can't spend more than account free balance minus ED;
		// Thus account is kept alive; qed;
		if let Err(problem) = T::Currency::settle(
			&account_id,
			imbalance,
			WithdrawReasons::TRANSFER,
			KeepAlive
		) {
			print("Inconsistent state - couldn't settle imbalance for funds spent by treasury");
			// Nothing else to do here.
			drop(problem);
		}

		Self::deposit_event(RawEvent::Rollover(budget_remaining));

		total_weight
	}

	/// Return the amount of money in the pot.
	// The existential deposit is not part of the pot so treasury account never gets deleted.
	fn pot() -> BalanceOf<T, I> {
		T::Currency::free_balance(&Self::account_id())
			// Must never be less than 0 but better be safe.
			.saturating_sub(T::Currency::minimum_balance())
	}

	fn create_bounty(
		proposer: T::AccountId,
		description: Vec<u8>,
		value: BalanceOf<T, I>,
	) -> DispatchResult {
		ensure!(description.len() <= T::MaximumReasonLength::get() as usize, Error::<T, I>::ReasonTooBig);
		ensure!(value >= T::BountyValueMinimum::get(), Error::<T, I>::InvalidValue);

		let index = Self::bounty_count();

		// reserve deposit for new bounty
		let bond = T::BountyDepositBase::get()
			+ T::DataDepositPerByte::get() * (description.len() as u32).into();
		T::Currency::reserve(&proposer, bond)
			.map_err(|_| Error::<T, I>::InsufficientProposersBalance)?;

		BountyCount::<I>::put(index + 1);

		let bounty = Bounty {
			proposer,
			value,
			fee: 0u32.into(),
			curator_deposit: 0u32.into(),
			bond,
			status: BountyStatus::Proposed,
		};

		Bounties::<T, I>::insert(index, &bounty);
		BountyDescriptions::<I>::insert(index, description);

		Self::deposit_event(RawEvent::BountyProposed(index));

		Ok(())
	}

	pub fn migrate_retract_tip_for_tip_new() {
		/// An open tipping "motion". Retains all details of a tip including information on the finder
		/// and the members who have voted.
		#[derive(Clone, Eq, PartialEq, Encode, Decode, RuntimeDebug)]
		pub struct OldOpenTip<
			AccountId: Parameter,
			Balance: Parameter,
			BlockNumber: Parameter,
			Hash: Parameter,
		> {
			/// The hash of the reason for the tip. The reason should be a human-readable UTF-8 encoded string. A URL would be
			/// sensible.
			reason: Hash,
			/// The account to be tipped.
			who: AccountId,
			/// The account who began this tip and the amount held on deposit.
			finder: Option<(AccountId, Balance)>,
			/// The block number at which this tip will close if `Some`. If `None`, then no closing is
			/// scheduled.
			closes: Option<BlockNumber>,
			/// The members who have voted for this tip. Sorted by AccountId.
			tips: Vec<(AccountId, Balance)>,
		}

		use frame_support::{Twox64Concat, migration::StorageKeyIterator};

		for (hash, old_tip) in StorageKeyIterator::<
			T::Hash,
			OldOpenTip<T::AccountId, BalanceOf<T, I>, T::BlockNumber, T::Hash>,
			Twox64Concat,
		>::new(I::PREFIX.as_bytes(), b"Tips").drain()
		{
			let (finder, deposit, finders_fee) = match old_tip.finder {
				Some((finder, deposit)) => (finder, deposit, true),
				None => (T::AccountId::default(), Zero::zero(), false),
			};
			let new_tip = OpenTip {
				reason: old_tip.reason,
				who: old_tip.who,
				finder,
				deposit,
				closes: old_tip.closes,
				tips: old_tip.tips,
				finders_fee
			};
			Tips::<T, I>::insert(hash, new_tip)
		}
	}
}

impl<T: Config<I>, I: Instance> OnUnbalanced<NegativeImbalanceOf<T, I>> for Module<T, I> {
	fn on_nonzero_unbalanced(amount: NegativeImbalanceOf<T, I>) {
		let numeric_amount = amount.peek();

		// Must resolve into existing but better to be safe.
		let _ = T::Currency::resolve_creating(&Self::account_id(), amount);

		Self::deposit_event(RawEvent::Deposit(numeric_amount));
	}
}<|MERGE_RESOLUTION|>--- conflicted
+++ resolved
@@ -155,19 +155,11 @@
 pub use weights::WeightInfo;
 
 type BalanceOf<T, I> =
-<<<<<<< HEAD
-	<<T as Trait<I>>::Currency as Currency<<T as frame_system::Config>::AccountId>>::Balance;
-type PositiveImbalanceOf<T, I> =
-	<<T as Trait<I>>::Currency as Currency<<T as frame_system::Config>::AccountId>>::PositiveImbalance;
-type NegativeImbalanceOf<T, I> =
-	<<T as Trait<I>>::Currency as Currency<<T as frame_system::Config>::AccountId>>::NegativeImbalance;
-=======
 	<<T as Config<I>>::Currency as Currency<<T as frame_system::Config>::AccountId>>::Balance;
 type PositiveImbalanceOf<T, I> =
 	<<T as Config<I>>::Currency as Currency<<T as frame_system::Config>::AccountId>>::PositiveImbalance;
 type NegativeImbalanceOf<T, I> =
 	<<T as Config<I>>::Currency as Currency<<T as frame_system::Config>::AccountId>>::NegativeImbalance;
->>>>>>> 21fe14af
 
 pub trait Config<I=DefaultInstance>: frame_system::Config {
 	/// The treasury's module id, used for deriving its sovereign account ID.
