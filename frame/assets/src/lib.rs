// This file is part of Substrate.

// Copyright (C) 2017-2020 Parity Technologies (UK) Ltd.
// SPDX-License-Identifier: Apache-2.0

// Licensed under the Apache License, Version 2.0 (the "License");
// you may not use this file except in compliance with the License.
// You may obtain a copy of the License at
//
// 	http://www.apache.org/licenses/LICENSE-2.0
//
// Unless required by applicable law or agreed to in writing, software
// distributed under the License is distributed on an "AS IS" BASIS,
// WITHOUT WARRANTIES OR CONDITIONS OF ANY KIND, either express or implied.
// See the License for the specific language governing permissions and
// limitations under the License.

//! # Assets Module
//!
//! A simple, secure module for dealing with fungible assets.
//!
//! ## Overview
//!
//! The Assets module provides functionality for asset management of fungible asset classes
//! with a fixed supply, including:
//!
//! * Asset Issuance (Minting)
//! * Asset Transferal
//! * Asset Freezing
//! * Asset Destruction (Burning)
//!
//! To use it in your runtime, you need to implement the assets [`Config`](./trait.Config.html).
//!
//! The supported dispatchable functions are documented in the [`Call`](./enum.Call.html) enum.
//!
//! ### Terminology
//!
//! * **Admin**: An account ID uniquely privileged to be able to unfreeze (thaw) an account and it's
//!   assets, as well as forcibly transfer a particular class of assets between arbitrary accounts
//!   and reduce the balance of a particular class of assets of arbitrary accounts.
//! * **Asset issuance/minting**: The creation of a new asset, whose total supply will belong to the
//!   account that issues the asset. This is a privileged operation.
//! * **Asset transfer**: The reduction of the balance of an asset of one account with the
//!   corresponding increase in the balance of another.
//! * **Asset destruction**: The process of reduce the balance of an asset of one account. This is
//!   a privileged operation.
//! * **Fungible asset**: An asset whose units are interchangeable.
//! * **Issuer**: An account ID uniquely privileged to be able to mint a particular class of assets.
//! * **Freezer**: An account ID uniquely privileged to be able to freeze an account from
//!   transferring a particular class of assets.
//! * **Freezing**: Removing the possibility of an unpermissioned transfer of an asset from a
//!   particular account.
//! * **Non-fungible asset**: An asset for which each unit has unique characteristics.
//! * **Owner**: An account ID uniquely privileged to be able to destroy a particular asset class,
//!   or to set the Issuer, Freezer or Admin of that asset class.
//! * **Zombie**: An account which has a balance of some assets in this pallet, but no other
//!   footprint on-chain, in particular no account managed in the `frame_system` pallet.
//!
//! ### Goals
//!
//! The assets system in Substrate is designed to make the following possible:
//!
//! * Issue a new assets in a permissioned or permissionless way, if permissionless, then with a
//!   deposit required.
//! * Allow accounts to hold these assets without otherwise existing on-chain (*zombies*).
//! * Move assets between accounts.
//! * Update the asset's total supply.
//! * Allow administrative activities by specially privileged accounts including freezing account
//!   balances and minting/burning assets.
//!
//! ## Interface
//!
//! ### Permissionless Functions
//!
//! * `create`: Creates a new asset class, taking the required deposit.
//! * `transfer`: Transfer sender's assets to another account.
//!
//! ### Permissioned Functions
//!
//! * `force_create`: Creates a new asset class without taking any deposit.
//! * `force_destroy`: Destroys an asset class.
//!
//! ### Privileged Functions
//! * `destroy`: Destroys an entire asset class; called by the asset class's Owner.
//! * `mint`: Increases the asset balance of an account; called by the asset class's Issuer.
//! * `burn`: Decreases the asset balance of an account; called by the asset class's Admin.
//! * `force_transfer`: Transfers between arbitrary accounts; called by the asset class's Admin.
//! * `freeze`: Disallows further `transfer`s from an account; called by the asset class's Freezer.
//! * `thaw`: Allows further `transfer`s from an account; called by the asset class's Admin.
//! * `transfer_ownership`: Changes an asset class's Owner; called by the asset class's Owner.
//! * `set_team`: Changes an asset class's Admin, Freezer and Issuer; called by the asset class's
//!   Owner.
//!
//! Please refer to the [`Call`](./enum.Call.html) enum and its associated variants for documentation on each function.
//!
//! ### Public Functions
//! <!-- Original author of descriptions: @gavofyork -->
//!
//! * `balance` - Get the asset `id` balance of `who`.
//! * `total_supply` - Get the total supply of an asset `id`.
//!
//! Please refer to the [`Module`](./struct.Module.html) struct for details on publicly available functions.
//!
//! ## Related Modules
//!
//! * [`System`](../frame_system/index.html)
//! * [`Support`](../frame_support/index.html)

// Ensure we're `no_std` when compiling for Wasm.
#![cfg_attr(not(feature = "std"), no_std)]

<<<<<<< HEAD
use sp_std::{fmt::Debug, prelude::*};
=======
#[cfg(feature = "runtime-benchmarks")]
mod benchmarking;
pub mod weights;

use sp_std::{fmt::Debug};
>>>>>>> a1c43f97
use sp_runtime::{RuntimeDebug, traits::{
	Member, AtLeast32BitUnsigned, Zero, StaticLookup, Saturating, CheckedSub, CheckedAdd
}};
use codec::{Encode, Decode, HasCompact};
use frame_support::{Parameter, decl_module, decl_event, decl_storage, decl_error, ensure,
	traits::{Currency, ReservableCurrency, EnsureOrigin, Get, BalanceStatus::Reserved},
	dispatch::{DispatchResult, DispatchError},
};
use frame_system::ensure_signed;
pub use weights::WeightInfo;

type BalanceOf<T> = <<T as Config>::Currency as Currency<<T as frame_system::Config>::AccountId>>::Balance;

/// The module configuration trait.
pub trait Config: frame_system::Config {
	/// The overarching event type.
	type Event: From<Event<Self>> + Into<<Self as frame_system::Config>::Event>;

	/// The units in which we record balances.
	type Balance: Member + Parameter + AtLeast32BitUnsigned + Default + Copy;

	/// The arithmetic type of asset identifier.
	type AssetId: Member + Parameter + Default + Copy + HasCompact;

	/// The currency mechanism.
	type Currency: ReservableCurrency<Self::AccountId>;

	/// The origin which may forcibly create or destroy an asset.
	type ForceOrigin: EnsureOrigin<Self::Origin>;

	/// The basic amount of funds that must be reserved when creating a new asset class.
	type AssetDepositBase: Get<BalanceOf<Self>>;

	/// The additional funds that must be reserved for every zombie account that an asset class
	/// supports.
	type AssetDepositPerZombie: Get<BalanceOf<Self>>;

	/// The maximum length of a name or symbol stored on-chain.
	type StringLimit: Get<usize>;

	/// The basic amount of funds that must be reserved when adding metadata to your asset.
	type MetadataDepositBase: Get<BalanceOf<Self>>;

	/// The additional funds that must be reserved for the number of bytes you store in your
	/// metadata.
	type MetadataDepositPerByte: Get<BalanceOf<Self>>;

	/// Weight information for extrinsics in this pallet.
	type WeightInfo: WeightInfo;
}

#[derive(Clone, Encode, Decode, Eq, PartialEq, RuntimeDebug)]
pub struct AssetDetails<
	Balance: Encode + Decode + Clone + Debug + Eq + PartialEq,
	AccountId: Encode + Decode + Clone + Debug + Eq + PartialEq,
	DepositBalance: Encode + Decode + Clone + Debug + Eq + PartialEq,
> {
	/// The balance deposited for this asset.
	///
	/// This pays for the data stored here together with any virtual accounts.
	deposit: DepositBalance,
	/// Can change `owner`, `issuer`, `freezer` and `admin` accounts.
	owner: AccountId,
	/// Can mint tokens.
	issuer: AccountId,
	/// Can thaw tokens, force transfers and burn tokens from any account.
	admin: AccountId,
	/// Can freeze tokens.
	freezer: AccountId,
	/// The total supply across all accounts.
	supply: Balance,
	/// The number of balance-holding accounts that this asset may have, excluding those that were
	/// created when they had a system-level ED.
	max_zombies: u32,
	/// The ED for virtual accounts.
	min_balance: Balance,
	/// The current number of zombie accounts.
	zombies: u32,
	/// The total number of accounts.
	accounts: u32,
	/// Whether the asset is frozen for permissionless transfers.
	is_frozen: bool,
}

#[derive(Clone, Encode, Decode, Eq, PartialEq, RuntimeDebug, Default)]
pub struct AssetBalance<
	Balance: Encode + Decode + Clone + Debug + Eq + PartialEq,
> {
	/// The balance.
	balance: Balance,
	/// Whether the account is frozen.
	is_frozen: bool,
	/// Whether the account is a zombie. If not, then it has a reference.
	is_zombie: bool,
}

#[derive(Clone, Encode, Decode, Eq, PartialEq, RuntimeDebug, Default)]
pub struct AssetMetadata<DepositBalance> {
	/// The balance deposited for this metadata.
	///
	/// This pays for the data stored in this struct.
	deposit: DepositBalance,
	/// The user friendly name of this asset. Limited in length by `StringLimit`.
	name: Vec<u8>,
	/// The exchange symbol for this asset. Limited in length by `StringLimit`.
	symbol: Vec<u8>,
	/// The number of decimals this asset uses to represent one unit.
	decimals: u8,
}

decl_storage! {
	trait Store for Module<T: Config> as Assets {
		/// Details of an asset.
		Asset: map hasher(blake2_128_concat) T::AssetId => Option<AssetDetails<
			T::Balance,
			T::AccountId,
			BalanceOf<T>,
		>>;

		/// The number of units of assets held by any given account.
		Account: double_map
			hasher(blake2_128_concat) T::AssetId,
			hasher(blake2_128_concat) T::AccountId
<<<<<<< HEAD
			=> AccountData<T::Balance>;

		/// Metadata of an asset.
		Metadata: map hasher(blake2_128_concat) T::AssetId => AssetMetadata<BalanceOf<T>>;
=======
			=> AssetBalance<T::Balance>;
>>>>>>> a1c43f97
	}
}

decl_event! {
	pub enum Event<T> where
		<T as frame_system::Config>::AccountId,
		<T as Config>::Balance,
		<T as Config>::AssetId,
	{
		/// Some asset class was created. \[asset_id, creator, owner\]
		Created(AssetId, AccountId, AccountId),
		/// Some assets were issued. \[asset_id, owner, total_supply\]
		Issued(AssetId, AccountId, Balance),
		/// Some assets were transferred. \[asset_id, from, to, amount\]
		Transferred(AssetId, AccountId, AccountId, Balance),
		/// Some assets were destroyed. \[asset_id, owner, balance\]
		Burned(AssetId, AccountId, Balance),
		/// The management team changed \[asset_id, issuer, admin, freezer\]
		TeamChanged(AssetId, AccountId, AccountId, AccountId),
		/// The owner changed \[asset_id, owner\]
		OwnerChanged(AssetId, AccountId),
		/// Some assets was transferred by an admin. \[asset_id, from, to, amount\]
		ForceTransferred(AssetId, AccountId, AccountId, Balance),
		/// Some account `who` was frozen. \[asset_id, who\]
		Frozen(AssetId, AccountId),
		/// Some account `who` was thawed. \[asset_id, who\]
		Thawed(AssetId, AccountId),
		/// Some asset `asset_id` was frozen. \[asset_id\]
		AssetFrozen(AssetId),
		/// Some asset `asset_id` was thawed. \[asset_id\]
		AssetThawed(AssetId),
		/// An asset class was destroyed.
		Destroyed(AssetId),
		/// Some asset class was force-created. \[asset_id, owner\]
		ForceCreated(AssetId, AccountId),
		/// The maximum amount of zombies allowed has changed. \[asset_id, max_zombies\]
		MaxZombiesChanged(AssetId, u32),
		/// New metadata has been set for an asset. \[asset_id, name, symbol, decimals\]
		MetadataSet(AssetId, Vec<u8>, Vec<u8>, u8),
	}
}

decl_error! {
	pub enum Error for Module<T: Config> {
		/// Transfer amount should be non-zero.
		AmountZero,
		/// Account balance must be greater than or equal to the transfer amount.
		BalanceLow,
		/// Balance should be non-zero.
		BalanceZero,
		/// The signing account has no permission to do the operation.
		NoPermission,
		/// The given asset ID is unknown.
		Unknown,
		/// The origin account is frozen.
		Frozen,
		/// The asset ID is already taken.
		InUse,
		/// Too many zombie accounts in use.
		TooManyZombies,
		/// Attempt to destroy an asset class when non-zombie, reference-bearing accounts exist.
		RefsLeft,
		/// Invalid witness data given.
		BadWitness,
<<<<<<< HEAD
		/// Invalid metadata given.
		BadMetadata,
	}
}

pub trait WeightInfo {
	fn create() -> Weight;
	fn force_create() -> Weight;
	fn destroy(z: u32, ) -> Weight;
	fn force_destroy(z: u32, ) -> Weight;
	fn mint() -> Weight;
	fn burn() -> Weight;
	fn transfer() -> Weight;
	fn force_transfer() -> Weight;
	fn freeze() -> Weight;
	fn thaw() -> Weight;
	fn freeze_asset() -> Weight;
	fn thaw_asset() -> Weight;
	fn transfer_ownership() -> Weight;
	fn set_team() -> Weight;
	fn set_max_zombies() -> Weight;
	fn set_metadata(n: u32, s: u32, ) -> Weight;
}

=======
		/// Minimum balance should be non-zero.
		MinBalanceZero,
		/// A mint operation lead to an overflow.
		Overflow,
	}
}

>>>>>>> a1c43f97
decl_module! {
	pub struct Module<T: Config> for enum Call where origin: T::Origin {
		type Error = Error<T>;

		fn deposit_event() = default;

		/// Issue a new class of fungible assets from a public origin.
		///
		/// This new asset class has no assets initially.
		///
		/// The origin must be Signed and the sender must have sufficient funds free.
		///
		/// Funds of sender are reserved according to the formula:
		/// `AssetDepositBase + AssetDepositPerZombie * max_zombies`.
		///
		/// Parameters:
		/// - `id`: The identifier of the new asset. This must not be currently in use to identify
		/// an existing asset.
		/// - `owner`: The owner of this class of assets. The owner has full superuser permissions
		/// over this asset, but may later change and configure the permissions using `transfer_ownership`
		/// and `set_team`.
		/// - `max_zombies`: The total number of accounts which may hold assets in this class yet
		/// have no existential deposit.
		/// - `min_balance`: The minimum balance of this new asset that any single account must
		/// have. If an account's balance is reduced below this, then it collapses to zero.
		///
		/// Emits `Created` event when successful.
		///
		/// Weight: `O(1)`
		#[weight = T::WeightInfo::create()]
		fn create(origin,
			#[compact] id: T::AssetId,
			admin: <T::Lookup as StaticLookup>::Source,
			max_zombies: u32,
			min_balance: T::Balance,
		) {
			let owner = ensure_signed(origin)?;
			let admin = T::Lookup::lookup(admin)?;

			ensure!(!Asset::<T>::contains_key(id), Error::<T>::InUse);
			ensure!(!min_balance.is_zero(), Error::<T>::MinBalanceZero);

			let deposit = T::AssetDepositPerZombie::get()
				.saturating_mul(max_zombies.into())
			 	.saturating_add(T::AssetDepositBase::get());
			T::Currency::reserve(&owner, deposit)?;

			Asset::<T>::insert(id, AssetDetails {
				owner: owner.clone(),
				issuer: admin.clone(),
				admin: admin.clone(),
				freezer: admin.clone(),
				supply: Zero::zero(),
				deposit,
				max_zombies,
				min_balance,
				zombies: Zero::zero(),
				accounts: Zero::zero(),
				is_frozen: false,
			});
			Self::deposit_event(RawEvent::Created(id, owner, admin));
		}

		/// Issue a new class of fungible assets from a privileged origin.
		///
		/// This new asset class has no assets initially.
		///
		/// The origin must conform to `ForceOrigin`.
		///
		/// Unlike `create`, no funds are reserved.
		///
		/// - `id`: The identifier of the new asset. This must not be currently in use to identify
		/// an existing asset.
		/// - `owner`: The owner of this class of assets. The owner has full superuser permissions
		/// over this asset, but may later change and configure the permissions using `transfer_ownership`
		/// and `set_team`.
		/// - `max_zombies`: The total number of accounts which may hold assets in this class yet
		/// have no existential deposit.
		/// - `min_balance`: The minimum balance of this new asset that any single account must
		/// have. If an account's balance is reduced below this, then it collapses to zero.
		///
		/// Emits `ForceCreated` event when successful.
		///
		/// Weight: `O(1)`
		#[weight = T::WeightInfo::force_create()]
		fn force_create(origin,
			#[compact] id: T::AssetId,
			owner: <T::Lookup as StaticLookup>::Source,
			#[compact] max_zombies: u32,
			#[compact] min_balance: T::Balance,
		) {
			T::ForceOrigin::ensure_origin(origin)?;
			let owner = T::Lookup::lookup(owner)?;

			ensure!(!Asset::<T>::contains_key(id), Error::<T>::InUse);
			ensure!(!min_balance.is_zero(), Error::<T>::MinBalanceZero);

			Asset::<T>::insert(id, AssetDetails {
				owner: owner.clone(),
				issuer: owner.clone(),
				admin: owner.clone(),
				freezer: owner.clone(),
				supply: Zero::zero(),
				deposit: Zero::zero(),
				max_zombies,
				min_balance,
				zombies: Zero::zero(),
				accounts: Zero::zero(),
				is_frozen: false,
			});
			Self::deposit_event(RawEvent::ForceCreated(id, owner));
		}

		/// Destroy a class of fungible assets owned by the sender.
		///
		/// The origin must be Signed and the sender must be the owner of the asset `id`.
		///
		/// - `id`: The identifier of the asset to be destroyed. This must identify an existing
		/// asset.
		///
		/// Emits `Destroyed` event when successful.
		///
		/// Weight: `O(z)` where `z` is the number of zombie accounts.
		#[weight = T::WeightInfo::destroy(*zombies_witness)]
		fn destroy(origin,
			#[compact] id: T::AssetId,
			#[compact] zombies_witness: u32,
		) -> DispatchResult {
			let origin = ensure_signed(origin)?;

			Asset::<T>::try_mutate_exists(id, |maybe_details| {
				let details = maybe_details.take().ok_or(Error::<T>::Unknown)?;
				ensure!(details.owner == origin, Error::<T>::NoPermission);
				ensure!(details.accounts == details.zombies, Error::<T>::RefsLeft);
				ensure!(details.zombies <= zombies_witness, Error::<T>::BadWitness);

				let metadata = Metadata::<T>::take(&id);
				T::Currency::unreserve(&details.owner, details.deposit.saturating_add(metadata.deposit));

				*maybe_details = None;
				Account::<T>::remove_prefix(&id);
				Self::deposit_event(RawEvent::Destroyed(id));
				Ok(())
			})
		}

		/// Destroy a class of fungible assets.
		///
		/// The origin must conform to `ForceOrigin`.
		///
		/// - `id`: The identifier of the asset to be destroyed. This must identify an existing
		/// asset.
		///
		/// Emits `Destroyed` event when successful.
		///
		/// Weight: `O(1)`
		#[weight = T::WeightInfo::force_destroy(*zombies_witness)]
		fn force_destroy(origin,
			#[compact] id: T::AssetId,
			#[compact] zombies_witness: u32,
		) -> DispatchResult {
			T::ForceOrigin::ensure_origin(origin)?;

			Asset::<T>::try_mutate_exists(id, |maybe_details| {
				let details = maybe_details.take().ok_or(Error::<T>::Unknown)?;
				ensure!(details.accounts == details.zombies, Error::<T>::RefsLeft);
				ensure!(details.zombies <= zombies_witness, Error::<T>::BadWitness);

				let metadata = Metadata::<T>::take(&id);
				T::Currency::unreserve(&details.owner, details.deposit.saturating_add(metadata.deposit));

				*maybe_details = None;
				Account::<T>::remove_prefix(&id);
				Self::deposit_event(RawEvent::Destroyed(id));
				Ok(())
			})
		}

		/// Mint assets of a particular class.
		///
		/// The origin must be Signed and the sender must be the Issuer of the asset `id`.
		///
		/// - `id`: The identifier of the asset to have some amount minted.
		/// - `beneficiary`: The account to be credited with the minted assets.
		/// - `amount`: The amount of the asset to be minted.
		///
		/// Emits `Destroyed` event when successful.
		///
		/// Weight: `O(1)`
		/// Modes: Pre-existing balance of `beneficiary`; Account pre-existence of `beneficiary`.
		#[weight = T::WeightInfo::mint()]
		fn mint(origin,
			#[compact] id: T::AssetId,
			beneficiary: <T::Lookup as StaticLookup>::Source,
			#[compact] amount: T::Balance
		) -> DispatchResult {
			let origin = ensure_signed(origin)?;
			let beneficiary = T::Lookup::lookup(beneficiary)?;

			Asset::<T>::try_mutate(id, |maybe_details| {
				let details = maybe_details.as_mut().ok_or(Error::<T>::Unknown)?;

				ensure!(&origin == &details.issuer, Error::<T>::NoPermission);
				details.supply = details.supply.checked_add(&amount).ok_or(Error::<T>::Overflow)?;

				Account::<T>::try_mutate(id, &beneficiary, |t| -> DispatchResult {
					let new_balance = t.balance.saturating_add(amount);
					ensure!(new_balance >= details.min_balance, Error::<T>::BalanceLow);
					if t.balance.is_zero() {
						t.is_zombie = Self::new_account(&beneficiary, details)?;
					}
					t.balance = new_balance;
					Ok(())
				})?;
				Self::deposit_event(RawEvent::Issued(id, beneficiary, amount));
				Ok(())
			})
		}

		/// Reduce the balance of `who` by as much as possible up to `amount` assets of `id`.
		///
		/// Origin must be Signed and the sender should be the Manager of the asset `id`.
		///
		/// Bails with `BalanceZero` if the `who` is already dead.
		///
		/// - `id`: The identifier of the asset to have some amount burned.
		/// - `who`: The account to be debited from.
		/// - `amount`: The maximum amount by which `who`'s balance should be reduced.
		///
		/// Emits `Burned` with the actual amount burned. If this takes the balance to below the
		/// minimum for the asset, then the amount burned is increased to take it to zero.
		///
		/// Weight: `O(1)`
		/// Modes: Post-existence of `who`; Pre & post Zombie-status of `who`.
		#[weight = T::WeightInfo::burn()]
		fn burn(origin,
			#[compact] id: T::AssetId,
			who: <T::Lookup as StaticLookup>::Source,
			#[compact] amount: T::Balance
		) -> DispatchResult {
			let origin = ensure_signed(origin)?;
			let who = T::Lookup::lookup(who)?;

			Asset::<T>::try_mutate(id, |maybe_details| {
				let d = maybe_details.as_mut().ok_or(Error::<T>::Unknown)?;
				ensure!(&origin == &d.admin, Error::<T>::NoPermission);

				let burned = Account::<T>::try_mutate_exists(
					id,
					&who,
					|maybe_account| -> Result<T::Balance, DispatchError> {
						let mut account = maybe_account.take().ok_or(Error::<T>::BalanceZero)?;
						let mut burned = amount.min(account.balance);
						account.balance -= burned;
						*maybe_account = if account.balance < d.min_balance {
							burned += account.balance;
							Self::dead_account(&who, d, account.is_zombie);
							None
						} else {
							Some(account)
						};
						Ok(burned)
					}
				)?;

				d.supply = d.supply.saturating_sub(burned);

				Self::deposit_event(RawEvent::Burned(id, who, burned));
				Ok(())
			})
		}

		/// Move some assets from the sender account to another.
		///
		/// Origin must be Signed.
		///
		/// - `id`: The identifier of the asset to have some amount transferred.
		/// - `target`: The account to be credited.
		/// - `amount`: The amount by which the sender's balance of assets should be reduced and
		/// `target`'s balance increased. The amount actually transferred may be slightly greater in
		/// the case that the transfer would otherwise take the sender balance above zero but below
		/// the minimum balance. Must be greater than zero.
		///
		/// Emits `Transferred` with the actual amount transferred. If this takes the source balance
		/// to below the minimum for the asset, then the amount transferred is increased to take it
		/// to zero.
		///
		/// Weight: `O(1)`
		/// Modes: Pre-existence of `target`; Post-existence of sender; Prior & post zombie-status
		/// of sender; Account pre-existence of `target`.
		#[weight = T::WeightInfo::transfer()]
		fn transfer(origin,
			#[compact] id: T::AssetId,
			target: <T::Lookup as StaticLookup>::Source,
			#[compact] amount: T::Balance
		) -> DispatchResult {
			let origin = ensure_signed(origin)?;
			ensure!(!amount.is_zero(), Error::<T>::AmountZero);

			let mut origin_account = Account::<T>::get(id, &origin);
			ensure!(!origin_account.is_frozen, Error::<T>::Frozen);
			origin_account.balance = origin_account.balance.checked_sub(&amount)
				.ok_or(Error::<T>::BalanceLow)?;

			let dest = T::Lookup::lookup(target)?;
			if dest == origin {
				return Ok(())
			}

			Asset::<T>::try_mutate(id, |maybe_details| {
<<<<<<< HEAD
				let d = maybe_details.as_mut().ok_or(Error::<T>::Unknown)?;
				ensure!(!d.is_frozen, Error::<T>::Frozen);
=======
				let details = maybe_details.as_mut().ok_or(Error::<T>::Unknown)?;

				if dest == origin {
					return Ok(())
				}
>>>>>>> a1c43f97

				let mut amount = amount;
				if origin_account.balance < details.min_balance {
					amount += origin_account.balance;
					origin_account.balance = Zero::zero();
				}

				Account::<T>::try_mutate(id, &dest, |a| -> DispatchResult {
					let new_balance = a.balance.saturating_add(amount);
					ensure!(new_balance >= details.min_balance, Error::<T>::BalanceLow);
					if a.balance.is_zero() {
						a.is_zombie = Self::new_account(&dest, details)?;
					}
					a.balance = new_balance;
					Ok(())
				})?;

				match origin_account.balance.is_zero() {
					false => {
						Self::dezombify(&origin, details, &mut origin_account.is_zombie);
						Account::<T>::insert(id, &origin, &origin_account)
					}
					true => {
						Self::dead_account(&origin, details, origin_account.is_zombie);
						Account::<T>::remove(id, &origin);
					}
				}

				Self::deposit_event(RawEvent::Transferred(id, origin, dest, amount));
				Ok(())
			})
		}

		/// Move some assets from one account to another.
		///
		/// Origin must be Signed and the sender should be the Admin of the asset `id`.
		///
		/// - `id`: The identifier of the asset to have some amount transferred.
		/// - `source`: The account to be debited.
		/// - `dest`: The account to be credited.
		/// - `amount`: The amount by which the `source`'s balance of assets should be reduced and
		/// `dest`'s balance increased. The amount actually transferred may be slightly greater in
		/// the case that the transfer would otherwise take the `source` balance above zero but
		/// below the minimum balance. Must be greater than zero.
		///
		/// Emits `Transferred` with the actual amount transferred. If this takes the source balance
		/// to below the minimum for the asset, then the amount transferred is increased to take it
		/// to zero.
		///
		/// Weight: `O(1)`
		/// Modes: Pre-existence of `dest`; Post-existence of `source`; Prior & post zombie-status
		/// of `source`; Account pre-existence of `dest`.
		#[weight = T::WeightInfo::force_transfer()]
		fn force_transfer(origin,
			#[compact] id: T::AssetId,
			source: <T::Lookup as StaticLookup>::Source,
			dest: <T::Lookup as StaticLookup>::Source,
			#[compact] amount: T::Balance,
		) -> DispatchResult {
			let origin = ensure_signed(origin)?;

			let source = T::Lookup::lookup(source)?;
			let mut source_account = Account::<T>::get(id, &source);
			let mut amount = amount.min(source_account.balance);
			ensure!(!amount.is_zero(), Error::<T>::AmountZero);

			let dest = T::Lookup::lookup(dest)?;
			if dest == source {
				return Ok(())
			}

			Asset::<T>::try_mutate(id, |maybe_details| {
				let details = maybe_details.as_mut().ok_or(Error::<T>::Unknown)?;
				ensure!(&origin == &details.admin, Error::<T>::NoPermission);

				source_account.balance -= amount;
				if source_account.balance < details.min_balance {
					amount += source_account.balance;
					source_account.balance = Zero::zero();
				}

				Account::<T>::try_mutate(id, &dest, |a| -> DispatchResult {
					let new_balance = a.balance.saturating_add(amount);
					ensure!(new_balance >= details.min_balance, Error::<T>::BalanceLow);
					if a.balance.is_zero() {
						a.is_zombie = Self::new_account(&dest, details)?;
					}
					a.balance = new_balance;
					Ok(())
				})?;

				match source_account.balance.is_zero() {
					false => {
						Self::dezombify(&source, details, &mut source_account.is_zombie);
						Account::<T>::insert(id, &source, &source_account)
					}
					true => {
						Self::dead_account(&source, details, source_account.is_zombie);
						Account::<T>::remove(id, &source);
					}
				}

				Self::deposit_event(RawEvent::ForceTransferred(id, source, dest, amount));
				Ok(())
			})
		}

		/// Disallow further unprivileged transfers from an account.
		///
		/// Origin must be Signed and the sender should be the Freezer of the asset `id`.
		///
		/// - `id`: The identifier of the asset to be frozen.
		/// - `who`: The account to be frozen.
		///
		/// Emits `Frozen`.
		///
		/// Weight: `O(1)`
		#[weight = T::WeightInfo::freeze()]
		fn freeze(origin, #[compact] id: T::AssetId, who: <T::Lookup as StaticLookup>::Source) {
			let origin = ensure_signed(origin)?;

			let d = Asset::<T>::get(id).ok_or(Error::<T>::Unknown)?;
			ensure!(&origin == &d.freezer, Error::<T>::NoPermission);
			let who = T::Lookup::lookup(who)?;
			ensure!(Account::<T>::contains_key(id, &who), Error::<T>::BalanceZero);

			Account::<T>::mutate(id, &who, |a| a.is_frozen = true);

			Self::deposit_event(Event::<T>::Frozen(id, who));
		}

		/// Allow unprivileged transfers from an account again.
		///
		/// Origin must be Signed and the sender should be the Admin of the asset `id`.
		///
		/// - `id`: The identifier of the asset to be frozen.
		/// - `who`: The account to be unfrozen.
		///
		/// Emits `Thawed`.
		///
		/// Weight: `O(1)`
		#[weight = T::WeightInfo::thaw()]
		fn thaw(origin, #[compact] id: T::AssetId, who: <T::Lookup as StaticLookup>::Source) {
			let origin = ensure_signed(origin)?;

			let details = Asset::<T>::get(id).ok_or(Error::<T>::Unknown)?;
			ensure!(&origin == &details.admin, Error::<T>::NoPermission);
			let who = T::Lookup::lookup(who)?;
			ensure!(Account::<T>::contains_key(id, &who), Error::<T>::BalanceZero);

			Account::<T>::mutate(id, &who, |a| a.is_frozen = false);

			Self::deposit_event(Event::<T>::Thawed(id, who));
		}

		/// Disallow further unprivileged transfers for the asset class.
		///
		/// Origin must be Signed and the sender should be the Freezer of the asset `id`.
		///
		/// - `id`: The identifier of the asset to be frozen.
		///
		/// Emits `Frozen`.
		///
		/// Weight: `O(1)`
		#[weight = T::WeightInfo::freeze_asset()]
		fn freeze_asset(origin, #[compact] id: T::AssetId) -> DispatchResult {
			let origin = ensure_signed(origin)?;

			Asset::<T>::try_mutate(id, |maybe_details| {
				let d = maybe_details.as_mut().ok_or(Error::<T>::Unknown)?;
				ensure!(&origin == &d.freezer, Error::<T>::NoPermission);

				d.is_frozen = true;

				Self::deposit_event(Event::<T>::AssetFrozen(id));
				Ok(())
			})
		}

		/// Allow unprivileged transfers for the asset again.
		///
		/// Origin must be Signed and the sender should be the Admin of the asset `id`.
		///
		/// - `id`: The identifier of the asset to be frozen.
		///
		/// Emits `Thawed`.
		///
		/// Weight: `O(1)`
		#[weight = T::WeightInfo::thaw()]
		fn thaw_asset(origin, #[compact] id: T::AssetId) -> DispatchResult {
			let origin = ensure_signed(origin)?;

			Asset::<T>::try_mutate(id, |maybe_details| {
				let d = maybe_details.as_mut().ok_or(Error::<T>::Unknown)?;
				ensure!(&origin == &d.admin, Error::<T>::NoPermission);

				d.is_frozen = false;

				Self::deposit_event(Event::<T>::AssetThawed(id));
				Ok(())
			})
		}

		/// Change the Owner of an asset.
		///
		/// Origin must be Signed and the sender should be the Owner of the asset `id`.
		///
		/// - `id`: The identifier of the asset to be frozen.
		/// - `owner`: The new Owner of this asset.
		///
		/// Emits `OwnerChanged`.
		///
		/// Weight: `O(1)`
		#[weight = T::WeightInfo::transfer_ownership()]
		fn transfer_ownership(origin,
			#[compact] id: T::AssetId,
			owner: <T::Lookup as StaticLookup>::Source,
		) -> DispatchResult {
			let origin = ensure_signed(origin)?;
			let owner = T::Lookup::lookup(owner)?;

			Asset::<T>::try_mutate(id, |maybe_details| {
				let details = maybe_details.as_mut().ok_or(Error::<T>::Unknown)?;
				ensure!(&origin == &details.owner, Error::<T>::NoPermission);
				if details.owner == owner { return Ok(()) }

				// Move the deposit to the new owner.
				T::Currency::repatriate_reserved(&details.owner, &owner, details.deposit, Reserved)?;

				details.owner = owner.clone();

				Self::deposit_event(RawEvent::OwnerChanged(id, owner));
				Ok(())
			})
		}

		/// Change the Issuer, Admin and Freezer of an asset.
		///
		/// Origin must be Signed and the sender should be the Owner of the asset `id`.
		///
		/// - `id`: The identifier of the asset to be frozen.
		/// - `issuer`: The new Issuer of this asset.
		/// - `admin`: The new Admin of this asset.
		/// - `freezer`: The new Freezer of this asset.
		///
		/// Emits `TeamChanged`.
		///
		/// Weight: `O(1)`
		#[weight = T::WeightInfo::set_team()]
		fn set_team(origin,
			#[compact] id: T::AssetId,
			issuer: <T::Lookup as StaticLookup>::Source,
			admin: <T::Lookup as StaticLookup>::Source,
			freezer: <T::Lookup as StaticLookup>::Source,
		) -> DispatchResult {
			let origin = ensure_signed(origin)?;
			let issuer = T::Lookup::lookup(issuer)?;
			let admin = T::Lookup::lookup(admin)?;
			let freezer = T::Lookup::lookup(freezer)?;

			Asset::<T>::try_mutate(id, |maybe_details| {
				let details = maybe_details.as_mut().ok_or(Error::<T>::Unknown)?;
				ensure!(&origin == &details.owner, Error::<T>::NoPermission);

				details.issuer = issuer.clone();
				details.admin = admin.clone();
				details.freezer = freezer.clone();

				Self::deposit_event(RawEvent::TeamChanged(id, issuer, admin, freezer));
				Ok(())
			})
		}

		/// Set the maximum number of zombie accounts for an asset.
		///
		/// Origin must be Signed and the sender should be the Owner of the asset `id`.
		///
		/// Funds of sender are reserved according to the formula:
		/// `AssetDepositBase + AssetDepositPerZombie * max_zombies` taking into account
		/// any already reserved funds.
		///
		/// - `id`: The identifier of the asset to update zombie count.
		/// - `max_zombies`: The new number of zombies allowed for this asset.
		///
		/// Emits `MaxZombiesChanged`.
		///
		/// Weight: `O(1)`
		#[weight = T::WeightInfo::set_max_zombies()]
		fn set_max_zombies(origin,
			#[compact] id: T::AssetId,
			#[compact] max_zombies: u32,
		) -> DispatchResult {
			let origin = ensure_signed(origin)?;

			Asset::<T>::try_mutate(id, |maybe_details| {
				let details = maybe_details.as_mut().ok_or(Error::<T>::Unknown)?;
				ensure!(&origin == &details.owner, Error::<T>::NoPermission);
				ensure!(max_zombies >= details.zombies, Error::<T>::TooManyZombies);

				let new_deposit = T::AssetDepositPerZombie::get()
					.saturating_mul(max_zombies.into())
					.saturating_add(T::AssetDepositBase::get());

				if new_deposit > details.deposit {
					T::Currency::reserve(&origin, new_deposit - details.deposit)?;
				} else {
					T::Currency::unreserve(&origin, details.deposit - new_deposit);
				}

				details.max_zombies = max_zombies;

				Self::deposit_event(RawEvent::MaxZombiesChanged(id, max_zombies));
				Ok(())
			})
		}

		/// Set the metadata for an asset.
		///
		/// NOTE: There is no `unset_metadata` call. Simply pass an empty name, symbol,
		/// and 0 decimals to this function to remove the metadata of an asset and
		/// return your deposit.
		///
		/// Origin must be Signed and the sender should be the Owner of the asset `id`.
		///
		/// Funds of sender are reserved according to the formula:
		/// `MetadataDepositBase + MetadataDepositPerByte * (name.len + symbol.len)` taking into
		/// account any already reserved funds.
		///
		/// - `id`: The identifier of the asset to update.
		/// - `name`: The user friendly name of this asset. Limited in length by `StringLimit`.
		/// - `symbol`: The exchange symbol for this asset. Limited in length by `StringLimit`.
		/// - `decimals`: The number of decimals this asset uses to represent one unit.
		///
		/// Emits `MaxZombiesChanged`.
		///
		/// Weight: `O(1)`
		#[weight = T::WeightInfo::set_metadata(name.len() as u32, symbol.len() as u32)]
		fn set_metadata(origin,
			#[compact] id: T::AssetId,
			name: Vec<u8>,
			symbol: Vec<u8>,
			decimals: u8,
		) -> DispatchResult {
			let origin = ensure_signed(origin)?;

			ensure!(name.len() <= T::StringLimit::get(), Error::<T>::BadMetadata);
			ensure!(symbol.len() <= T::StringLimit::get(), Error::<T>::BadMetadata);

			let d = Asset::<T>::get(id).ok_or(Error::<T>::Unknown)?;
			ensure!(&origin == &d.owner, Error::<T>::NoPermission);

			Metadata::<T>::try_mutate_exists(id, |metadata| {
				let bytes_used = name.len() + symbol.len();
				let old_deposit = match metadata {
					Some(m) => m.deposit,
					None => Default::default()
				};

				// Metadata is being removed
				if bytes_used.is_zero() && decimals.is_zero() {
					T::Currency::unreserve(&origin, old_deposit);
					*metadata = None;
				} else {
					let new_deposit = T::MetadataDepositPerByte::get()
						.saturating_mul(((name.len() + symbol.len()) as u32).into())
						.saturating_add(T::MetadataDepositBase::get());

					if new_deposit > old_deposit {
						T::Currency::reserve(&origin, new_deposit - old_deposit)?;
					} else {
						T::Currency::unreserve(&origin, old_deposit - new_deposit);
					}

					*metadata = Some(AssetMetadata {
						deposit: new_deposit,
						name: name.clone(),
						symbol: symbol.clone(),
						decimals,
					})
				}

				Self::deposit_event(RawEvent::MetadataSet(id, name, symbol, decimals));
				Ok(())
			})
		}
	}
}

// The main implementation block for the module.
impl<T: Config> Module<T> {
	// Public immutables

	/// Get the asset `id` balance of `who`.
	pub fn balance(id: T::AssetId, who: T::AccountId) -> T::Balance {
		Account::<T>::get(id, who).balance
	}

	/// Get the total supply of an asset `id`.
	pub fn total_supply(id: T::AssetId) -> T::Balance {
		Asset::<T>::get(id).map(|x| x.supply).unwrap_or_else(Zero::zero)
	}

	/// Check the number of zombies allow yet for an asset.
	pub fn zombie_allowance(id: T::AssetId) -> u32 {
		Asset::<T>::get(id).map(|x| x.max_zombies - x.zombies).unwrap_or_else(Zero::zero)
	}

	fn new_account(
		who: &T::AccountId,
		d: &mut AssetDetails<T::Balance, T::AccountId, BalanceOf<T>>,
	) -> Result<bool, DispatchError> {
		let accounts = d.accounts.checked_add(1).ok_or(Error::<T>::Overflow)?;
		let r = Ok(if frame_system::Module::<T>::account_exists(who) {
			frame_system::Module::<T>::inc_ref(who);
			false
		} else {
			ensure!(d.zombies < d.max_zombies, Error::<T>::TooManyZombies);
			d.zombies += 1;
			true
		});
		d.accounts = accounts;
		r
	}

	/// If `who`` exists in system and it's a zombie, dezombify it.
	fn dezombify(
		who: &T::AccountId,
		d: &mut AssetDetails<T::Balance, T::AccountId, BalanceOf<T>>,
		is_zombie: &mut bool,
	) {
		if *is_zombie && frame_system::Module::<T>::account_exists(who) {
			frame_system::Module::<T>::inc_ref(who);
			*is_zombie = false;
			d.zombies = d.zombies.saturating_sub(1);
		}
	}

	fn dead_account(
		who: &T::AccountId,
		d: &mut AssetDetails<T::Balance, T::AccountId, BalanceOf<T>>,
		is_zombie: bool,
	) {
		if is_zombie {
			d.zombies = d.zombies.saturating_sub(1);
		} else {
			frame_system::Module::<T>::dec_ref(who);
		}
		d.accounts = d.accounts.saturating_sub(1);
	}
}

#[cfg(test)]
mod tests {
	use super::*;

	use frame_support::{
		impl_outer_origin, impl_outer_event, assert_ok, assert_noop, parameter_types,
		weights::Weight
	};
	use sp_core::H256;
	use sp_runtime::{Perbill, traits::{BlakeTwo256, IdentityLookup}, testing::Header};
	use pallet_balances::Error as BalancesError;

	mod pallet_assets {
		pub use crate::Event;
	}

	impl_outer_event! {
		pub enum Event for Test {
			frame_system<T>,
			pallet_balances<T>,
			pallet_assets<T>,
		}
	}

	impl_outer_origin! {
		pub enum Origin for Test where system = frame_system {}
	}

	#[derive(Clone, Eq, PartialEq)]
	pub struct Test;
	parameter_types! {
		pub const BlockHashCount: u64 = 250;
		pub const MaximumBlockWeight: Weight = 1024;
		pub const MaximumBlockLength: u32 = 2 * 1024;
		pub const AvailableBlockRatio: Perbill = Perbill::one();
	}
	impl frame_system::Config for Test {
		type BaseCallFilter = ();
		type Origin = Origin;
		type Index = u64;
		type Call = ();
		type BlockNumber = u64;
		type Hash = H256;
		type Hashing = BlakeTwo256;
		type AccountId = u64;
		type Lookup = IdentityLookup<Self::AccountId>;
		type Header = Header;
		type Event = Event;
		type BlockHashCount = BlockHashCount;
		type MaximumBlockWeight = MaximumBlockWeight;
		type DbWeight = ();
		type BlockExecutionWeight = ();
		type ExtrinsicBaseWeight = ();
		type MaximumExtrinsicWeight = MaximumBlockWeight;
		type AvailableBlockRatio = AvailableBlockRatio;
		type MaximumBlockLength = MaximumBlockLength;
		type Version = ();
		type PalletInfo = ();
		type AccountData = pallet_balances::AccountData<u64>;
		type OnNewAccount = ();
		type OnKilledAccount = ();
		type SystemWeightInfo = ();
	}

	parameter_types! {
		pub const ExistentialDeposit: u64 = 1;
	}

	impl pallet_balances::Config for Test {
		type MaxLocks = ();
		type Balance = u64;
		type DustRemoval = ();
		type Event = Event;
		type ExistentialDeposit = ExistentialDeposit;
		type AccountStore = System;
		type WeightInfo = ();
	}

	parameter_types! {
		pub const AssetDepositBase: u64 = 1;
		pub const AssetDepositPerZombie: u64 = 1;
		pub const StringLimit: usize = 50;
		pub const MetadataDepositBase: u64 = 1;
		pub const MetadataDepositPerByte: u64 = 1;
	}

	impl Config for Test {
		type Currency = Balances;
		type Event = Event;
		type Balance = u64;
		type AssetId = u32;
		type ForceOrigin = frame_system::EnsureRoot<u64>;
		type AssetDepositBase = AssetDepositBase;
		type AssetDepositPerZombie = AssetDepositPerZombie;
		type StringLimit = StringLimit;
		type MetadataDepositBase = MetadataDepositBase;
		type MetadataDepositPerByte = MetadataDepositPerByte;
		type WeightInfo = ();
	}
	type System = frame_system::Module<Test>;
	type Balances = pallet_balances::Module<Test>;
	type Assets = Module<Test>;

	pub(crate) fn new_test_ext() -> sp_io::TestExternalities {
		frame_system::GenesisConfig::default().build_storage::<Test>().unwrap().into()
	}

	#[test]
	fn basic_minting_should_work() {
		new_test_ext().execute_with(|| {
			assert_ok!(Assets::force_create(Origin::root(), 0, 1, 10, 1));
			assert_ok!(Assets::mint(Origin::signed(1), 0, 1, 100));
			assert_eq!(Assets::balance(0, 1), 100);
			assert_ok!(Assets::mint(Origin::signed(1), 0, 2, 100));
			assert_eq!(Assets::balance(0, 2), 100);
		});
	}

	#[test]
	fn lifecycle_should_work() {
		new_test_ext().execute_with(|| {
			Balances::make_free_balance_be(&1, 100);
			assert_ok!(Assets::create(Origin::signed(1), 0, 1, 10, 1));
			assert_eq!(Balances::reserved_balance(&1), 11);
			assert!(Asset::<Test>::contains_key(0));

			assert_ok!(Assets::set_metadata(Origin::signed(1), 0, vec![0], vec![0], 12));
			assert_eq!(Balances::reserved_balance(&1), 14);
			assert!(Metadata::<Test>::contains_key(0));

			assert_ok!(Assets::mint(Origin::signed(1), 0, 10, 100));
			assert_ok!(Assets::mint(Origin::signed(1), 0, 20, 100));
			assert_eq!(Account::<Test>::iter_prefix(0).count(), 2);

			assert_ok!(Assets::destroy(Origin::signed(1), 0, 100));
			assert_eq!(Balances::reserved_balance(&1), 0);

			assert!(!Asset::<Test>::contains_key(0));
			assert!(!Metadata::<Test>::contains_key(0));
			assert_eq!(Account::<Test>::iter_prefix(0).count(), 0);

			assert_ok!(Assets::create(Origin::signed(1), 0, 1, 10, 1));
			assert_eq!(Balances::reserved_balance(&1), 11);
			assert!(Asset::<Test>::contains_key(0));

			assert_ok!(Assets::set_metadata(Origin::signed(1), 0, vec![0], vec![0], 12));
			assert_eq!(Balances::reserved_balance(&1), 14);
			assert!(Metadata::<Test>::contains_key(0));

			assert_ok!(Assets::mint(Origin::signed(1), 0, 10, 100));
			assert_ok!(Assets::mint(Origin::signed(1), 0, 20, 100));
			assert_eq!(Account::<Test>::iter_prefix(0).count(), 2);

			assert_ok!(Assets::force_destroy(Origin::root(), 0, 100));
			assert_eq!(Balances::reserved_balance(&1), 0);

			assert!(!Asset::<Test>::contains_key(0));
			assert!(!Metadata::<Test>::contains_key(0));
			assert_eq!(Account::<Test>::iter_prefix(0).count(), 0);
		});
	}

	#[test]
	fn destroy_with_non_zombies_should_not_work() {
		new_test_ext().execute_with(|| {
			Balances::make_free_balance_be(&1, 100);
			assert_ok!(Assets::force_create(Origin::root(), 0, 1, 10, 1));
			assert_ok!(Assets::mint(Origin::signed(1), 0, 1, 100));
			assert_noop!(Assets::destroy(Origin::signed(1), 0, 100), Error::<Test>::RefsLeft);
			assert_noop!(Assets::force_destroy(Origin::root(), 0, 100), Error::<Test>::RefsLeft);
			assert_ok!(Assets::burn(Origin::signed(1), 0, 1, 100));
			assert_ok!(Assets::destroy(Origin::signed(1), 0, 100));
		});
	}

	#[test]
	fn destroy_with_bad_witness_should_not_work() {
		new_test_ext().execute_with(|| {
			Balances::make_free_balance_be(&1, 100);
			assert_ok!(Assets::force_create(Origin::root(), 0, 1, 10, 1));
			assert_ok!(Assets::mint(Origin::signed(1), 0, 10, 100));
			assert_noop!(Assets::destroy(Origin::signed(1), 0, 0), Error::<Test>::BadWitness);
			assert_noop!(Assets::force_destroy(Origin::root(), 0, 0), Error::<Test>::BadWitness);
		});
	}

	#[test]
	fn max_zombies_should_work() {
		new_test_ext().execute_with(|| {
			assert_ok!(Assets::force_create(Origin::root(), 0, 1, 2, 1));
			assert_ok!(Assets::mint(Origin::signed(1), 0, 0, 100));
			assert_ok!(Assets::mint(Origin::signed(1), 0, 1, 100));

			assert_eq!(Assets::zombie_allowance(0), 0);
			assert_noop!(Assets::mint(Origin::signed(1), 0, 2, 100), Error::<Test>::TooManyZombies);
			assert_noop!(Assets::transfer(Origin::signed(1), 0, 2, 50), Error::<Test>::TooManyZombies);
			assert_noop!(Assets::force_transfer(Origin::signed(1), 0, 1, 2, 50), Error::<Test>::TooManyZombies);

			Balances::make_free_balance_be(&3, 100);
			assert_ok!(Assets::mint(Origin::signed(1), 0, 3, 100));

			assert_ok!(Assets::transfer(Origin::signed(0), 0, 1, 100));
			assert_eq!(Assets::zombie_allowance(0), 1);
			assert_ok!(Assets::transfer(Origin::signed(1), 0, 2, 50));
		});
	}

	#[test]
	fn resetting_max_zombies_should_work() {
		new_test_ext().execute_with(|| {
			assert_ok!(Assets::force_create(Origin::root(), 0, 1, 2, 1));
			Balances::make_free_balance_be(&1, 100);
			assert_ok!(Assets::mint(Origin::signed(1), 0, 1, 100));
			assert_ok!(Assets::mint(Origin::signed(1), 0, 2, 100));
			assert_ok!(Assets::mint(Origin::signed(1), 0, 3, 100));

			assert_eq!(Assets::zombie_allowance(0), 0);

			assert_noop!(Assets::set_max_zombies(Origin::signed(1), 0, 1), Error::<Test>::TooManyZombies);

			assert_ok!(Assets::set_max_zombies(Origin::signed(1), 0, 3));
			assert_eq!(Assets::zombie_allowance(0), 1);
		});
	}

	#[test]
	fn dezombifying_should_work() {
		new_test_ext().execute_with(|| {
			assert_ok!(Assets::force_create(Origin::root(), 0, 1, 10, 10));
			assert_ok!(Assets::mint(Origin::signed(1), 0, 1, 100));
			assert_eq!(Assets::zombie_allowance(0), 9);

			// introduce a bit of balance for account 2.
			Balances::make_free_balance_be(&2, 100);

			// transfer 25 units, nothing changes.
			assert_ok!(Assets::transfer(Origin::signed(1), 0, 2, 25));
			assert_eq!(Assets::zombie_allowance(0), 9);

			// introduce a bit of balance; this will create the account.
			Balances::make_free_balance_be(&1, 100);

			// now transferring 25 units will create it.
			assert_ok!(Assets::transfer(Origin::signed(1), 0, 2, 25));
			assert_eq!(Assets::zombie_allowance(0), 10);
		});
	}

	#[test]
	fn min_balance_should_work() {
		new_test_ext().execute_with(|| {
			assert_ok!(Assets::force_create(Origin::root(), 0, 1, 10, 10));
			assert_ok!(Assets::mint(Origin::signed(1), 0, 1, 100));
			assert_eq!(Asset::<Test>::get(0).unwrap().accounts, 1);

			// Cannot create a new account with a balance that is below minimum...
			assert_noop!(Assets::mint(Origin::signed(1), 0, 2, 9), Error::<Test>::BalanceLow);
			assert_noop!(Assets::transfer(Origin::signed(1), 0, 2, 9), Error::<Test>::BalanceLow);
			assert_noop!(Assets::force_transfer(Origin::signed(1), 0, 1, 2, 9), Error::<Test>::BalanceLow);

			// When deducting from an account to below minimum, it should be reaped.

			assert_ok!(Assets::transfer(Origin::signed(1), 0, 2, 91));
			assert!(Assets::balance(0, 1).is_zero());
			assert_eq!(Assets::balance(0, 2), 100);
			assert_eq!(Asset::<Test>::get(0).unwrap().accounts, 1);

			assert_ok!(Assets::force_transfer(Origin::signed(1), 0, 2, 1, 91));
			assert!(Assets::balance(0, 2).is_zero());
			assert_eq!(Assets::balance(0, 1), 100);
			assert_eq!(Asset::<Test>::get(0).unwrap().accounts, 1);

			assert_ok!(Assets::burn(Origin::signed(1), 0, 1, 91));
			assert!(Assets::balance(0, 1).is_zero());
			assert_eq!(Asset::<Test>::get(0).unwrap().accounts, 0);
		});
	}

	#[test]
	fn querying_total_supply_should_work() {
		new_test_ext().execute_with(|| {
			assert_ok!(Assets::force_create(Origin::root(), 0, 1, 10, 1));
			assert_ok!(Assets::mint(Origin::signed(1), 0, 1, 100));
			assert_eq!(Assets::balance(0, 1), 100);
			assert_ok!(Assets::transfer(Origin::signed(1), 0, 2, 50));
			assert_eq!(Assets::balance(0, 1), 50);
			assert_eq!(Assets::balance(0, 2), 50);
			assert_ok!(Assets::transfer(Origin::signed(2), 0, 3, 31));
			assert_eq!(Assets::balance(0, 1), 50);
			assert_eq!(Assets::balance(0, 2), 19);
			assert_eq!(Assets::balance(0, 3), 31);
			assert_ok!(Assets::burn(Origin::signed(1), 0, 3, u64::max_value()));
			assert_eq!(Assets::total_supply(0), 69);
		});
	}

	#[test]
	fn transferring_amount_below_available_balance_should_work() {
		new_test_ext().execute_with(|| {
			assert_ok!(Assets::force_create(Origin::root(), 0, 1, 10, 1));
			assert_ok!(Assets::mint(Origin::signed(1), 0, 1, 100));
			assert_eq!(Assets::balance(0, 1), 100);
			assert_ok!(Assets::transfer(Origin::signed(1), 0, 2, 50));
			assert_eq!(Assets::balance(0, 1), 50);
			assert_eq!(Assets::balance(0, 2), 50);
		});
	}

	#[test]
	fn transferring_frozen_user_should_not_work() {
		new_test_ext().execute_with(|| {
			assert_ok!(Assets::force_create(Origin::root(), 0, 1, 10, 1));
			assert_ok!(Assets::mint(Origin::signed(1), 0, 1, 100));
			assert_eq!(Assets::balance(0, 1), 100);
			assert_ok!(Assets::freeze(Origin::signed(1), 0, 1));
			assert_noop!(Assets::transfer(Origin::signed(1), 0, 2, 50), Error::<Test>::Frozen);
			assert_ok!(Assets::thaw(Origin::signed(1), 0, 1));
			assert_ok!(Assets::transfer(Origin::signed(1), 0, 2, 50));
		});
	}

	#[test]
	fn transferring_frozen_asset_should_not_works() {
		new_test_ext().execute_with(|| {
			assert_ok!(Assets::force_create(Origin::root(), 0, 1, 10, 1));
			assert_ok!(Assets::mint(Origin::signed(1), 0, 1, 100));
			assert_eq!(Assets::balance(0, 1), 100);
			assert_ok!(Assets::freeze_asset(Origin::signed(1), 0));
			assert_noop!(Assets::transfer(Origin::signed(1), 0, 2, 50), Error::<Test>::Frozen);
			assert_ok!(Assets::thaw_asset(Origin::signed(1), 0));
			assert_ok!(Assets::transfer(Origin::signed(1), 0, 2, 50));
		});
	}

	#[test]
	fn origin_guards_should_work() {
		new_test_ext().execute_with(|| {
			assert_ok!(Assets::force_create(Origin::root(), 0, 1, 10, 1));
			assert_ok!(Assets::mint(Origin::signed(1), 0, 1, 100));
			assert_noop!(Assets::transfer_ownership(Origin::signed(2), 0, 2), Error::<Test>::NoPermission);
			assert_noop!(Assets::set_team(Origin::signed(2), 0, 2, 2, 2), Error::<Test>::NoPermission);
			assert_noop!(Assets::freeze(Origin::signed(2), 0, 1), Error::<Test>::NoPermission);
			assert_noop!(Assets::thaw(Origin::signed(2), 0, 2), Error::<Test>::NoPermission);
			assert_noop!(Assets::mint(Origin::signed(2), 0, 2, 100), Error::<Test>::NoPermission);
			assert_noop!(Assets::burn(Origin::signed(2), 0, 1, 100), Error::<Test>::NoPermission);
			assert_noop!(Assets::force_transfer(Origin::signed(2), 0, 1, 2, 100), Error::<Test>::NoPermission);
			assert_noop!(Assets::set_max_zombies(Origin::signed(2), 0, 11), Error::<Test>::NoPermission);
			assert_noop!(Assets::destroy(Origin::signed(2), 0, 100), Error::<Test>::NoPermission);
		});
	}

	#[test]
	fn transfer_owner_should_work() {
		new_test_ext().execute_with(|| {
			Balances::make_free_balance_be(&1, 100);
			Balances::make_free_balance_be(&2, 1);
			assert_ok!(Assets::create(Origin::signed(1), 0, 1, 10, 1));

			assert_eq!(Balances::reserved_balance(&1), 11);

			assert_ok!(Assets::transfer_ownership(Origin::signed(1), 0, 2));
			assert_eq!(Balances::reserved_balance(&2), 11);
			assert_eq!(Balances::reserved_balance(&1), 0);

			assert_noop!(Assets::transfer_ownership(Origin::signed(1), 0, 1), Error::<Test>::NoPermission);

			assert_ok!(Assets::transfer_ownership(Origin::signed(2), 0, 1));
			assert_eq!(Balances::reserved_balance(&1), 11);
			assert_eq!(Balances::reserved_balance(&2), 0);
		});
	}

	#[test]
	fn set_team_should_work() {
		new_test_ext().execute_with(|| {
			assert_ok!(Assets::force_create(Origin::root(), 0, 1, 10, 1));
			assert_ok!(Assets::set_team(Origin::signed(1), 0, 2, 3, 4));

			assert_ok!(Assets::mint(Origin::signed(2), 0, 2, 100));
			assert_ok!(Assets::freeze(Origin::signed(4), 0, 2));
			assert_ok!(Assets::thaw(Origin::signed(3), 0, 2));
			assert_ok!(Assets::force_transfer(Origin::signed(3), 0, 2, 3, 100));
			assert_ok!(Assets::burn(Origin::signed(3), 0, 3, 100));
		});
	}

	#[test]
	fn transferring_to_frozen_account_should_work() {
		new_test_ext().execute_with(|| {
			assert_ok!(Assets::force_create(Origin::root(), 0, 1, 10, 1));
			assert_ok!(Assets::mint(Origin::signed(1), 0, 1, 100));
			assert_ok!(Assets::mint(Origin::signed(1), 0, 2, 100));
			assert_eq!(Assets::balance(0, 1), 100);
			assert_eq!(Assets::balance(0, 2), 100);
			assert_ok!(Assets::freeze(Origin::signed(1), 0, 2));
			assert_ok!(Assets::transfer(Origin::signed(1), 0, 2, 50));
			assert_eq!(Assets::balance(0, 2), 150);
		});
	}

	#[test]
	fn transferring_amount_more_than_available_balance_should_not_work() {
		new_test_ext().execute_with(|| {
			assert_ok!(Assets::force_create(Origin::root(), 0, 1, 10, 1));
			assert_ok!(Assets::mint(Origin::signed(1), 0, 1, 100));
			assert_eq!(Assets::balance(0, 1), 100);
			assert_ok!(Assets::transfer(Origin::signed(1), 0, 2, 50));
			assert_eq!(Assets::balance(0, 1), 50);
			assert_eq!(Assets::balance(0, 2), 50);
			assert_ok!(Assets::burn(Origin::signed(1), 0, 1, u64::max_value()));
			assert_eq!(Assets::balance(0, 1), 0);
			assert_noop!(Assets::transfer(Origin::signed(1), 0, 1, 50), Error::<Test>::BalanceLow);
			assert_noop!(Assets::transfer(Origin::signed(2), 0, 1, 51), Error::<Test>::BalanceLow);
		});
	}

	#[test]
	fn transferring_less_than_one_unit_should_not_work() {
		new_test_ext().execute_with(|| {
			assert_ok!(Assets::force_create(Origin::root(), 0, 1, 10, 1));
			assert_ok!(Assets::mint(Origin::signed(1), 0, 1, 100));
			assert_eq!(Assets::balance(0, 1), 100);
			assert_noop!(Assets::transfer(Origin::signed(1), 0, 2, 0), Error::<Test>::AmountZero);
		});
	}

	#[test]
	fn transferring_more_units_than_total_supply_should_not_work() {
		new_test_ext().execute_with(|| {
			assert_ok!(Assets::force_create(Origin::root(), 0, 1, 10, 1));
			assert_ok!(Assets::mint(Origin::signed(1), 0, 1, 100));
			assert_eq!(Assets::balance(0, 1), 100);
			assert_noop!(Assets::transfer(Origin::signed(1), 0, 2, 101), Error::<Test>::BalanceLow);
		});
	}

	#[test]
	fn burning_asset_balance_with_positive_balance_should_work() {
		new_test_ext().execute_with(|| {
			assert_ok!(Assets::force_create(Origin::root(), 0, 1, 10, 1));
			assert_ok!(Assets::mint(Origin::signed(1), 0, 1, 100));
			assert_eq!(Assets::balance(0, 1), 100);
			assert_ok!(Assets::burn(Origin::signed(1), 0, 1, u64::max_value()));
			assert_eq!(Assets::balance(0, 1), 0);
		});
	}

	#[test]
	fn burning_asset_balance_with_zero_balance_should_not_work() {
		new_test_ext().execute_with(|| {
			assert_ok!(Assets::force_create(Origin::root(), 0, 1, 10, 1));
			assert_ok!(Assets::mint(Origin::signed(1), 0, 1, 100));
			assert_eq!(Assets::balance(0, 2), 0);
			assert_noop!(Assets::burn(Origin::signed(1), 0, 2, u64::max_value()), Error::<Test>::BalanceZero);
		});
	}

	#[test]
	fn set_metadata_should_work() {
		new_test_ext().execute_with(|| {
			// Cannot add metadata to unknown asset
			assert_noop!(
				Assets::set_metadata(Origin::signed(1), 0, vec![0u8; 10], vec![0u8; 10], 12),
				Error::<Test>::Unknown,
			);
			assert_ok!(Assets::force_create(Origin::root(), 0, 1, 10, 1));
			// Cannot add metadata to unowned asset
			assert_noop!(
				Assets::set_metadata(Origin::signed(2), 0, vec![0u8; 10], vec![0u8; 10], 12),
				Error::<Test>::NoPermission,
			);

			// Cannot add oversized metadata
			assert_noop!(
				Assets::set_metadata(Origin::signed(1), 0, vec![0u8; 100], vec![0u8; 10], 12),
				Error::<Test>::BadMetadata,
			);
			assert_noop!(
				Assets::set_metadata(Origin::signed(1), 0, vec![0u8; 10], vec![0u8; 100], 12),
				Error::<Test>::BadMetadata,
			);

			// Successfully add metadata and take deposit
			Balances::make_free_balance_be(&1, 30);
			assert_ok!(Assets::set_metadata(Origin::signed(1), 0, vec![0u8; 10], vec![0u8; 10], 12));
			assert_eq!(Balances::free_balance(&1), 9);

			// Update deposit
			assert_ok!(Assets::set_metadata(Origin::signed(1), 0, vec![0u8; 10], vec![0u8; 5], 12));
			assert_eq!(Balances::free_balance(&1), 14);
			assert_ok!(Assets::set_metadata(Origin::signed(1), 0, vec![0u8; 10], vec![0u8; 15], 12));
			assert_eq!(Balances::free_balance(&1), 4);

			// Cannot over-reserve
			assert_noop!(
				Assets::set_metadata(Origin::signed(1), 0, vec![0u8; 20], vec![0u8; 20], 12),
				BalancesError::<Test, _>::InsufficientBalance,
			);

			// Clear Metadata
			assert!(Metadata::<Test>::contains_key(0));
			assert_ok!(Assets::set_metadata(Origin::signed(1), 0, vec![], vec![], 0));
			assert!(!Metadata::<Test>::contains_key(0));
		});
	}
}<|MERGE_RESOLUTION|>--- conflicted
+++ resolved
@@ -109,15 +109,11 @@
 // Ensure we're `no_std` when compiling for Wasm.
 #![cfg_attr(not(feature = "std"), no_std)]
 
-<<<<<<< HEAD
-use sp_std::{fmt::Debug, prelude::*};
-=======
 #[cfg(feature = "runtime-benchmarks")]
 mod benchmarking;
 pub mod weights;
 
-use sp_std::{fmt::Debug};
->>>>>>> a1c43f97
+use sp_std::{fmt::Debug, prelude::*};
 use sp_runtime::{RuntimeDebug, traits::{
 	Member, AtLeast32BitUnsigned, Zero, StaticLookup, Saturating, CheckedSub, CheckedAdd
 }};
@@ -241,14 +237,10 @@
 		Account: double_map
 			hasher(blake2_128_concat) T::AssetId,
 			hasher(blake2_128_concat) T::AccountId
-<<<<<<< HEAD
-			=> AccountData<T::Balance>;
+			=> AssetBalance<T::Balance>;
 
 		/// Metadata of an asset.
 		Metadata: map hasher(blake2_128_concat) T::AssetId => AssetMetadata<BalanceOf<T>>;
-=======
-			=> AssetBalance<T::Balance>;
->>>>>>> a1c43f97
 	}
 }
 
@@ -313,40 +305,15 @@
 		RefsLeft,
 		/// Invalid witness data given.
 		BadWitness,
-<<<<<<< HEAD
-		/// Invalid metadata given.
-		BadMetadata,
-	}
-}
-
-pub trait WeightInfo {
-	fn create() -> Weight;
-	fn force_create() -> Weight;
-	fn destroy(z: u32, ) -> Weight;
-	fn force_destroy(z: u32, ) -> Weight;
-	fn mint() -> Weight;
-	fn burn() -> Weight;
-	fn transfer() -> Weight;
-	fn force_transfer() -> Weight;
-	fn freeze() -> Weight;
-	fn thaw() -> Weight;
-	fn freeze_asset() -> Weight;
-	fn thaw_asset() -> Weight;
-	fn transfer_ownership() -> Weight;
-	fn set_team() -> Weight;
-	fn set_max_zombies() -> Weight;
-	fn set_metadata(n: u32, s: u32, ) -> Weight;
-}
-
-=======
 		/// Minimum balance should be non-zero.
 		MinBalanceZero,
 		/// A mint operation lead to an overflow.
 		Overflow,
+		/// Invalid metadata given.
+		BadMetadata,
 	}
 }
 
->>>>>>> a1c43f97
 decl_module! {
 	pub struct Module<T: Config> for enum Call where origin: T::Origin {
 		type Error = Error<T>;
@@ -657,16 +624,12 @@
 			}
 
 			Asset::<T>::try_mutate(id, |maybe_details| {
-<<<<<<< HEAD
-				let d = maybe_details.as_mut().ok_or(Error::<T>::Unknown)?;
-				ensure!(!d.is_frozen, Error::<T>::Frozen);
-=======
 				let details = maybe_details.as_mut().ok_or(Error::<T>::Unknown)?;
+				ensure!(!details.is_frozen, Error::<T>::Frozen);
 
 				if dest == origin {
 					return Ok(())
 				}
->>>>>>> a1c43f97
 
 				let mut amount = amount;
 				if origin_account.balance < details.min_balance {
