--- conflicted
+++ resolved
@@ -112,15 +112,9 @@
 pub const MAXIMUM_VOTE: usize = 16;
 
 type BalanceOf<T> =
-<<<<<<< HEAD
-	<<T as Trait>::Currency as Currency<<T as frame_system::Config>::AccountId>>::Balance;
-type NegativeImbalanceOf<T> =
-	<<T as Trait>::Currency as Currency<<T as frame_system::Config>::AccountId>>::NegativeImbalance;
-=======
 	<<T as Config>::Currency as Currency<<T as frame_system::Config>::AccountId>>::Balance;
 type NegativeImbalanceOf<T> =
 	<<T as Config>::Currency as Currency<<T as frame_system::Config>::AccountId>>::NegativeImbalance;
->>>>>>> 21fe14af
 
 /// An indication that the renouncing account currently has which of the below roles.
 #[derive(Encode, Decode, Clone, PartialEq, RuntimeDebug)]
