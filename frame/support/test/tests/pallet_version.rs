// This file is part of Substrate.

// Copyright (C) 2020 Parity Technologies (UK) Ltd.
// SPDX-License-Identifier: Apache-2.0

// Licensed under the Apache License, Version 2.0 (the "License");
// you may not use this file except in compliance with the License.
// You may obtain a copy of the License at
//
// 	http://www.apache.org/licenses/LICENSE-2.0
//
// Unless required by applicable law or agreed to in writing, software
// distributed under the License is distributed on an "AS IS" BASIS,
// WITHOUT WARRANTIES OR CONDITIONS OF ANY KIND, either express or implied.
// See the License for the specific language governing permissions and
// limitations under the License.

//! Tests related to the pallet version.

#![recursion_limit="128"]

use codec::{Decode, Encode};
use sp_runtime::{generic, traits::{BlakeTwo256, Block as _, Verify}, BuildStorage};
use frame_support::{
	traits::{PALLET_VERSION_STORAGE_KEY_POSTFIX, PalletVersion, OnRuntimeUpgrade, GetPalletVersion},
	crate_to_pallet_version, weights::Weight,
};
use sp_core::{H256, sr25519};

/// A version that we will check for in the tests
const SOME_TEST_VERSION: PalletVersion = PalletVersion { major: 3000, minor: 30, patch: 13 };

/// Checks that `on_runtime_upgrade` sets the latest pallet version when being called without
/// being provided by the user.
mod module1 {
<<<<<<< HEAD
	pub trait Trait: frame_system::Trait {}

	frame_support::decl_module! {
		pub struct Module<T: Trait> for enum Call where
			origin: <T as frame_system::Config>::Origin,
=======
	use super::*;

	pub trait Config: system::Config {}

	frame_support::decl_module! {
		pub struct Module<T: Config> for enum Call where
			origin: <T as system::Config>::Origin,
			system = system,
>>>>>>> 21fe14af
		{}
	}
}

/// Checks that `on_runtime_upgrade` sets the latest pallet version when being called and also
/// being provided by the user.
mod module2 {
	use super::*;

<<<<<<< HEAD
	pub trait Trait<I=DefaultInstance>: frame_system::Trait {}

	frame_support::decl_module! {
		pub struct Module<T: Trait<I>, I: Instance=DefaultInstance> for enum Call where
			origin: <T as frame_system::Config>::Origin,
=======
	pub trait Config<I=DefaultInstance>: system::Config {}

	frame_support::decl_module! {
		pub struct Module<T: Config<I>, I: Instance=DefaultInstance> for enum Call where
			origin: <T as system::Config>::Origin,
			system = system
>>>>>>> 21fe14af
		{
			fn on_runtime_upgrade() -> Weight {
				assert_eq!(crate_to_pallet_version!(), Self::current_version());

				let version_key = PalletVersion::storage_key::<T::PalletInfo, Self>().unwrap();
				let version_value = sp_io::storage::get(&version_key);

				if version_value.is_some() {
					assert_eq!(SOME_TEST_VERSION, Self::storage_version().unwrap());
				} else {
					// As the storage version does not exist yet, it should be `None`.
					assert!(Self::storage_version().is_none());
				}

				0
			}
		}
	}

	frame_support::decl_storage! {
		trait Store for Module<T: Config<I>, I: Instance=DefaultInstance> as Module2 {}
	}
}

<<<<<<< HEAD
#[frame_support::pallet]
mod pallet3 {
	use frame_support::pallet_prelude::*;
	use frame_system::pallet_prelude::*;

	#[pallet::config]
	pub trait Config: frame_system::Config {
	}

	#[pallet::pallet]
	pub struct Pallet<T>(PhantomData<T>);

	#[pallet::hooks]
	impl<T: Config> Hooks<BlockNumberFor<T>> for Pallet<T> {
		fn on_runtime_upgrade() -> Weight {
			return 3;
		}
	}

	#[pallet::call]
	impl<T: Config> Pallet<T> {
	}
}

#[frame_support::pallet]
mod pallet4 {
	use frame_support::pallet_prelude::*;
	use frame_system::pallet_prelude::*;

	#[pallet::config]
	pub trait Config<I: 'static = ()>: frame_system::Config {
	}

	#[pallet::pallet]
	pub struct Pallet<T, I=()>(PhantomData<(T, I)>);

	#[pallet::hooks]
	impl<T: Config<I>, I: 'static> Hooks<BlockNumberFor<T>> for Pallet<T, I> {
		fn on_runtime_upgrade() -> Weight {
			return 3;
		}
	}

	#[pallet::call]
	impl<T: Config<I>, I: 'static> Pallet<T, I> {
	}
}

impl module1::Trait for Runtime {}
impl module2::Trait for Runtime {}
impl module2::Trait<module2::Instance1> for Runtime {}
impl module2::Trait<module2::Instance2> for Runtime {}
=======
impl module1::Config for Runtime {}
impl module2::Config for Runtime {}
impl module2::Config<module2::Instance1> for Runtime {}
impl module2::Config<module2::Instance2> for Runtime {}
>>>>>>> 21fe14af

impl pallet3::Config for Runtime {}
impl pallet4::Config for Runtime {}
impl pallet4::Config<pallet4::Instance1> for Runtime {}
impl pallet4::Config<pallet4::Instance2> for Runtime {}

pub type Signature = sr25519::Signature;
pub type AccountId = <Signature as Verify>::Signer;
pub type BlockNumber = u64;
pub type Index = u64;

<<<<<<< HEAD
frame_support::parameter_types!(
	pub const BlockHashCount: u32 = 250;
	pub const MaximumBlockWeight: frame_support::weights::Weight = 1024;
	pub const MaximumBlockLength: u32 = 2 * 1024;
	pub const AvailableBlockRatio: sp_runtime::Perbill = sp_runtime::Perbill::one();
);

impl frame_system::Config for Runtime {
	type BaseCallFilter = ();
=======
impl system::Config for Runtime {
	type BaseCallFilter= ();
	type Hash = H256;
>>>>>>> 21fe14af
	type Origin = Origin;
	type Index = u64;
	type BlockNumber = BlockNumber;
	type Call = Call;
	type Hash = H256;
	type Hashing = sp_runtime::traits::BlakeTwo256;
	type AccountId = AccountId;
	type Lookup = sp_runtime::traits::IdentityLookup<Self::AccountId>;
	type Header = Header;
	type Event = Event;
	type BlockHashCount = BlockHashCount;
	type MaximumBlockWeight = MaximumBlockWeight;
	type DbWeight = frame_support::weights::constants::RocksDbWeight;
	type BlockExecutionWeight = ();
	type ExtrinsicBaseWeight = ();
	type MaximumExtrinsicWeight = MaximumBlockWeight;
	type AvailableBlockRatio = AvailableBlockRatio;
	type MaximumBlockLength = MaximumBlockLength;
	type Version = ();
	type PalletInfo = PalletInfo;
	type AccountData = ();
	type OnNewAccount = ();
	type OnKilledAccount = ();
	type SystemWeightInfo = ();
}

frame_support::construct_runtime!(
	pub enum Runtime where
		Block = Block,
		NodeBlock = Block,
		UncheckedExtrinsic = UncheckedExtrinsic
	{
		System: frame_system::{Module, Call, Event<T>},
		Module1: module1::{Module, Call},
		Module2: module2::{Module, Call},
		Module2_1: module2::<Instance1>::{Module, Call},
		Module2_2: module2::<Instance2>::{Module, Call},
		Pallet3: pallet3::{Pallet, Call},
		Pallet4: pallet4::{Pallet, Call},
		Pallet4_1: pallet4::<Instance1>::{Pallet, Call},
		Pallet4_2: pallet4::<Instance2>::{Pallet, Call},
	}
);

pub type Header = generic::Header<BlockNumber, BlakeTwo256>;
pub type Block = generic::Block<Header, UncheckedExtrinsic>;
pub type UncheckedExtrinsic = generic::UncheckedExtrinsic<u32, Call, Signature, ()>;

/// Returns the storage key for `PalletVersion` for the given `pallet`.
fn get_pallet_version_storage_key_for_pallet(pallet: &str) -> [u8; 32] {
	let pallet_name = sp_io::hashing::twox_128(pallet.as_bytes());
	let postfix = sp_io::hashing::twox_128(PALLET_VERSION_STORAGE_KEY_POSTFIX);

	let mut final_key = [0u8; 32];
	final_key[..16].copy_from_slice(&pallet_name);
	final_key[16..].copy_from_slice(&postfix);

	final_key
}

/// Checks the version of the given `pallet`.
///
/// It is expected that the pallet version can be found in the storage and equals the
/// current crate version.
fn check_pallet_version(pallet: &str) {
	let key = get_pallet_version_storage_key_for_pallet(pallet);
	let value = sp_io::storage::get(&key).expect("Pallet version exists");
	let version = PalletVersion::decode(&mut &value[..])
		.expect("Pallet version is encoded correctly");

	assert_eq!(crate_to_pallet_version!(), version);
}

#[test]
fn on_runtime_upgrade_sets_the_pallet_versions_in_storage() {
	sp_io::TestExternalities::new_empty().execute_with(|| {
		AllModules::on_runtime_upgrade();

		check_pallet_version("Module1");
		check_pallet_version("Module2");
		check_pallet_version("Module2_1");
		check_pallet_version("Module2_2");
		check_pallet_version("Pallet3");
		check_pallet_version("Pallet4");
		check_pallet_version("Pallet4_1");
		check_pallet_version("Pallet4_2");
	});
}

#[test]
fn on_runtime_upgrade_overwrites_old_version() {
	sp_io::TestExternalities::new_empty().execute_with(|| {
		let key = get_pallet_version_storage_key_for_pallet("Module2");
		sp_io::storage::set(&key, &SOME_TEST_VERSION.encode());

		AllModules::on_runtime_upgrade();

		check_pallet_version("Module1");
		check_pallet_version("Module2");
		check_pallet_version("Module2_1");
		check_pallet_version("Module2_2");
		check_pallet_version("Pallet3");
		check_pallet_version("Pallet4");
		check_pallet_version("Pallet4_1");
		check_pallet_version("Pallet4_2");
	});
}

#[test]
fn genesis_init_puts_pallet_version_into_storage() {
	let storage = GenesisConfig::default().build_storage().expect("Builds genesis storage");

	sp_io::TestExternalities::new(storage).execute_with(|| {
		check_pallet_version("Module1");
		check_pallet_version("Module2");
		check_pallet_version("Module2_1");
		check_pallet_version("Module2_2");
		check_pallet_version("Pallet3");
		check_pallet_version("Pallet4");
		check_pallet_version("Pallet4_1");
		check_pallet_version("Pallet4_2");

		let system_version = System::storage_version().expect("System version should be set");
		assert_eq!(System::current_version(), system_version);
	});
}<|MERGE_RESOLUTION|>--- conflicted
+++ resolved
@@ -33,22 +33,11 @@
 /// Checks that `on_runtime_upgrade` sets the latest pallet version when being called without
 /// being provided by the user.
 mod module1 {
-<<<<<<< HEAD
-	pub trait Trait: frame_system::Trait {}
-
-	frame_support::decl_module! {
-		pub struct Module<T: Trait> for enum Call where
-			origin: <T as frame_system::Config>::Origin,
-=======
-	use super::*;
-
-	pub trait Config: system::Config {}
+	pub trait Config: frame_system::Config {}
 
 	frame_support::decl_module! {
 		pub struct Module<T: Config> for enum Call where
-			origin: <T as system::Config>::Origin,
-			system = system,
->>>>>>> 21fe14af
+			origin: <T as frame_system::Config>::Origin,
 		{}
 	}
 }
@@ -58,20 +47,11 @@
 mod module2 {
 	use super::*;
 
-<<<<<<< HEAD
-	pub trait Trait<I=DefaultInstance>: frame_system::Trait {}
-
-	frame_support::decl_module! {
-		pub struct Module<T: Trait<I>, I: Instance=DefaultInstance> for enum Call where
-			origin: <T as frame_system::Config>::Origin,
-=======
-	pub trait Config<I=DefaultInstance>: system::Config {}
+	pub trait Config<I=DefaultInstance>: frame_system::Config {}
 
 	frame_support::decl_module! {
 		pub struct Module<T: Config<I>, I: Instance=DefaultInstance> for enum Call where
-			origin: <T as system::Config>::Origin,
-			system = system
->>>>>>> 21fe14af
+			origin: <T as frame_system::Config>::Origin,
 		{
 			fn on_runtime_upgrade() -> Weight {
 				assert_eq!(crate_to_pallet_version!(), Self::current_version());
@@ -96,7 +76,6 @@
 	}
 }
 
-<<<<<<< HEAD
 #[frame_support::pallet]
 mod pallet3 {
 	use frame_support::pallet_prelude::*;
@@ -145,16 +124,10 @@
 	}
 }
 
-impl module1::Trait for Runtime {}
-impl module2::Trait for Runtime {}
-impl module2::Trait<module2::Instance1> for Runtime {}
-impl module2::Trait<module2::Instance2> for Runtime {}
-=======
 impl module1::Config for Runtime {}
 impl module2::Config for Runtime {}
 impl module2::Config<module2::Instance1> for Runtime {}
 impl module2::Config<module2::Instance2> for Runtime {}
->>>>>>> 21fe14af
 
 impl pallet3::Config for Runtime {}
 impl pallet4::Config for Runtime {}
@@ -166,7 +139,6 @@
 pub type BlockNumber = u64;
 pub type Index = u64;
 
-<<<<<<< HEAD
 frame_support::parameter_types!(
 	pub const BlockHashCount: u32 = 250;
 	pub const MaximumBlockWeight: frame_support::weights::Weight = 1024;
@@ -176,11 +148,6 @@
 
 impl frame_system::Config for Runtime {
 	type BaseCallFilter = ();
-=======
-impl system::Config for Runtime {
-	type BaseCallFilter= ();
-	type Hash = H256;
->>>>>>> 21fe14af
 	type Origin = Origin;
 	type Index = u64;
 	type BlockNumber = BlockNumber;
